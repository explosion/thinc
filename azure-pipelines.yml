--- conflicted
+++ resolved
@@ -57,11 +57,7 @@
       architecture: 'x64'
 
   - script: |
-<<<<<<< HEAD
       python -m pip install --upgrade pip setuptools
-=======
-      python -m pip install --upgrade pip setuptools wheel
->>>>>>> 3dcfdaa9
       pip install -r requirements.txt
     displayName: 'Install dependencies'
 
