--- conflicted
+++ resolved
@@ -23,11 +23,7 @@
       - name: Configure Python version
         uses: actions/setup-python@v5
         with:
-<<<<<<< HEAD
           python-version: "3.9"
-=======
-          python-version: "3.7"
->>>>>>> be0562d4
 
       - name: black
         run: |
@@ -51,15 +47,12 @@
         os: [ubuntu-latest, windows-latest, macos-13]
         python_version: ["3.12"]
         include:
-<<<<<<< HEAD
-=======
           - os: windows-2019
             python_version: "3.6"
           - os: ubuntu-latest
             python_version: "3.7"
           - os: ubuntu-latest
             python_version: "3.8"
->>>>>>> be0562d4
           - os: windows-latest
             python_version: "3.9"
           - os: macos-13
@@ -153,19 +146,4 @@
         shell: bash --noprofile --norc -o pipefail {0}
 
       - name: Run tests with extras
-<<<<<<< HEAD
-        run: python -m pytest --pyargs thinc --cov=thinc --cov-report=term -p thinc.tests.enable_tensorflow -p thinc.tests.enable_mxnet
-=======
-        run: python -m pytest --pyargs thinc --cov=thinc --cov-report=term -p thinc.tests.enable_tensorflow -p thinc.tests.enable_mxnet
-
-      - name: Run tests for thinc-apple-ops
-        run: |
-          pip uninstall -y tensorflow
-          pip install thinc-apple-ops
-          python -m pytest --pyargs thinc_apple_ops
-        if: matrix.os == 'macos-13' && matrix.python_version == '3.10'
-
-      - name: Run tests with thinc-apple-ops
-        run: python -m pytest --pyargs thinc
-        if: matrix.os == 'macos-13' && matrix.python_version == '3.10'
->>>>>>> be0562d4
+        run: python -m pytest --pyargs thinc --cov=thinc --cov-report=term -p thinc.tests.enable_tensorflow -p thinc.tests.enable_mxnet