from __future__ import print_function
from timeit import default_timer as timer

from thinc.neural.id2vec import Embed
from thinc.neural.vec2vec import Model, ReLu, Softmax
from thinc.neural._classes.feed_forward import FeedForward
from thinc.neural._classes.batchnorm import BatchNorm as BN
from thinc.neural._classes.convolution import ExtractWindow
from thinc.neural._classes.window_encode import MaxoutWindowEncode
from thinc.neural._classes.maxout import Maxout

from thinc.neural.ops import NumpyOps
from thinc.loss import categorical_crossentropy
from thinc.api import layerize, chain, clone
from thinc.neural.util import flatten_sequences

from thinc.extra.datasets import ancora_pos_tags

import plac


try:
    import cytoolz as toolz
except ImportError:
    import toolz


def get_positions(ids, drop=0.):
    positions = {id_: [] for id_ in set(ids)}
    for i, id_ in enumerate(ids):
        positions[id_].append(i)
    return positions, None


def main(width=64, vector_length=64):
    train_data, check_data, nr_tag = ancora_pos_tags()

    with Model.define_operators({'**': clone, '>>': chain}):
        #model = (
        #    layerize(flatten_sequences)
        #    >> layerize(get_positions)
        #    >> MaxoutWindowEncode(Embed(width, vector_length), 128,
        #          pieces=2, window=2)
        #    >> ExtractWindow(nW=2)
        #    >> ReLu(300)
        #    >> Softmax(nr_tag))
        #model = (
        #    layerize(flatten_sequences)
        #    >> Embed(width, vector_length)
        #    >> ExtractWindow(nW=2)
        #    >> ReLu(300)
        #    >> Softmax(nr_tag))
        model = (
            layerize(flatten_sequences)
<<<<<<< HEAD
            >> layerize(get_positions)
            >> MaxoutWindowEncode(Embed(width, vector_length), 300,
                  pieces=2, window=2)
=======
            >> Embed(width, vector_length)
            >> ExtractWindow(nW=2, gap=1)
            >> Maxout(128)
            >> ExtractWindow(nW=2, gap=1)
            >> Maxout(128)
            >> ExtractWindow(nW=1, gap=0)
>>>>>>> d96c788d
            >> Softmax(nr_tag))

    train_X, train_y = zip(*train_data)
    print("NR vector", max(max(seq) for seq in train_X))
    dev_X, dev_y = zip(*check_data)
    dev_y = model.ops.flatten(dev_y)
    with model.begin_training(train_X, train_y) as (trainer, optimizer):
        trainer.batch_size = 16
        trainer.nb_epoch = 3
        trainer.dropout = 0.0
        trainer.dropout_decay = 0.
        epoch_times = [timer()]
        def track_progress():
            start = timer()
            acc = model.evaluate(dev_X, dev_y)
            end = timer()
            stats = (acc, end-epoch_times[-1], float(dev_y.shape[0]) / (end-start))
            print("%.3f acc, %d sec train, %d wps run" % stats)
            epoch_times.append(end)
        trainer.each_epoch.append(track_progress)
        for X, y in trainer.iterate(train_X, train_y):
            y = model.ops.flatten(y)
            yh, backprop = model.begin_update(X, drop=trainer.dropout)
            d_loss, loss = categorical_crossentropy(yh, y)
            optimizer.set_loss(loss)
            backprop(d_loss, optimizer)
    with model.use_params(optimizer.averages):
        print(model.evaluate(dev_X, dev_y))
 

if __name__ == '__main__':
    if 0:
        plac.call(main)
    else:
        import cProfile
        import pstats
        cProfile.runctx("plac.call(main)", globals(), locals(), "Profile.prof")
        s = pstats.Stats("Profile.prof")
        s.strip_dirs().sort_stats("time").print_stats()<|MERGE_RESOLUTION|>--- conflicted
+++ resolved
@@ -52,18 +52,13 @@
         #    >> Softmax(nr_tag))
         model = (
             layerize(flatten_sequences)
-<<<<<<< HEAD
             >> layerize(get_positions)
-            >> MaxoutWindowEncode(Embed(width, vector_length), 300,
-                  pieces=2, window=2)
-=======
             >> Embed(width, vector_length)
-            >> ExtractWindow(nW=2, gap=1)
+            >> ExtractWindow(nW=2, gap=0)
             >> Maxout(128)
-            >> ExtractWindow(nW=2, gap=1)
+            >> ExtractWindow(nW=2, gap=0)
             >> Maxout(128)
             >> ExtractWindow(nW=1, gap=0)
->>>>>>> d96c788d
             >> Softmax(nr_tag))
 
     train_X, train_y = zip(*train_data)
