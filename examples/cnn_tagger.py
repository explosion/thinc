--- conflicted
+++ resolved
@@ -9,20 +9,11 @@
 from spacy.attrs import ORTH, LOWER, PREFIX, SUFFIX, SHAPE
 from spacy.tokens.doc import Doc
 
-<<<<<<< HEAD
-from thinc.neural.id2vec import Embed
-from thinc.neural._classes.hash_embed import HashEmbed
-from thinc.neural.vec2vec import Model, Maxout, ReLu, Affine, Softmax
-from thinc.neural._classes.convolution import ExtractWindow
-from thinc.neural._classes.batchnorm import BatchNorm as BN
-from thinc.neural._classes.layernorm import LayerNorm
-=======
 from thinc.i2v import Embed, HashEmbed
 from thinc.v2v import Model, Maxout, ReLu, Affine, Softmax
 from thinc.t2t import ExtractWindow
 from thinc.misc import BatchNorm as BN
 from thinc.misc import Residual
->>>>>>> bb4aebd1
 from thinc.api import with_flatten
 
 from thinc.api import layerize, chain, concatenate, clone, add
