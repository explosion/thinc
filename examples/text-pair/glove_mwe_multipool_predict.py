--- conflicted
+++ resolved
@@ -130,31 +130,9 @@
         mwe_encode = ExtractWindow(nW=1) >> Maxout(width, width*3, pieces=pieces)
 
         embed = StaticVectors('en', width) #+ Embed(width, width, 5000)
-<<<<<<< HEAD
-        # Comments indicate the output type and shape at each step of the pipeline.
-        # * B: Number of sentences in the batch
-        # * T: Total number of words in the batch
-        # (i.e. sum(len(sent) for sent in batch))
-        # * W: Width of the network (input hyper-parameter)
-        # * ids: ID for each word (integers).
-        # * lengths: Number of words in each sentence in the batch (integers)
-        # * floats: Standard dense vector.
-        # (Dimensions annotated in curly braces.)
-        sent2vec = ( # List[spacy.token.Doc]{B}
-            get_word_ids
-            >> flatten_add_lengths  # : (ids{T}, lengths{B})
-            >> with_getitem(0,      # : word_ids{T}
-                 embed
-                 >> mwe_encode ** depth
-            ) # : (floats{T, W}, lengths{B})
-            # Useful trick: Why choose between max pool and mean pool?
-            # We may as well have both representations.
-            >> pool_layer # : floats{B, 2*W}
-=======
         sent2mat = (
             get_word_ids(Model.ops)
             >> with_flatten(embed >> mwe_encode ** depth)
->>>>>>> cb3b62fa
         )
         model = Siamese(sent2mat,
                     WordMoversSimilarity(Model.ops))
