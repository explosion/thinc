from __future__ import unicode_literals, print_function
import plac
import spacy
from pathlib import Path
import dill as pickle

from thinc.neural import Model, Softmax, Maxout
from thinc.neural import ExtractWindow
from thinc.neural.vecs2vec import Pooling, mean_pool, max_pool
from thinc.neural._classes.spacy_vectors import SpacyVectors, get_word_ids

from thinc.neural.util import to_categorical

from thinc.api import flatten_add_lengths, with_getitem
from thinc.api import chain, clone, concatenate, Arg

from thinc.extra import datasets
from thinc.extra.load_nlp import get_spacy



epoch_train_acc = 0.
def track_progress(**context):
    '''Print training progress. Called after each epoch.'''
    model = context['model']
    train_X = context['train_X']
    dev_X = context['dev_X']
    dev_y = context['dev_y']
    n_train = len(train_X)
    trainer = context['trainer']
    def each_epoch():
        global epoch_train_acc
        acc = model.evaluate(dev_X, dev_y)
        with model.use_params(trainer.optimizer.averages):
            avg_acc = model.evaluate(dev_X, dev_y)
        stats = (acc, avg_acc, float(epoch_train_acc) / n_train, trainer.dropout)
        print("%.3f (%.3f) dev acc, %.3f train acc, %.4f drop" % stats)
        epoch_train_acc = 0.
    return each_epoch


def preprocess(ops, nlp, rows):
    '''Parse the texts with spaCy. Make one-hot vectors for the labels.'''
    Xs = []
    ys = []
    for (text1, text2), label in rows:
        Xs.append((nlp(text1), nlp(text2)))
        ys.append(label)
    return Xs, to_categorical(ops.asarray(ys))


@plac.annotations(
    loc=("Location of Quora data"),
    width=("Width of the hidden layers", "option", "w", int),
    depth=("Depth of the hidden layers", "option", "d", int),
    min_batch_size=("Minimum minibatch size during training", "option", "b", int),
    max_batch_size=("Maximum minibatch size during training", "option", "B", int),
    dropout=("Dropout rate", "option", "D", float),
    dropout_decay=("Dropout decay", "option", "C", float),
    use_gpu=("Whether to use GPU", "flag", "G", bool),
    nb_epoch=("Number of epochs", "option", "i", int),
    pieces=("Number of pieces for maxout", "option", "p", int),
<<<<<<< HEAD
    out_loc=("File to save the model", "option", "o"),
=======
    quiet=("Don't print the progress bar", "flag", "q")
>>>>>>> 08544717
)
def main(loc=None, width=128, depth=2, min_batch_size=1, max_batch_size=256,
         dropout=0.5, dropout_decay=1e-5,
<<<<<<< HEAD
         nb_epoch=20, pieces=3, use_gpu=False, out_loc=None):
    cfg = dict(locals())
    if out_loc:
        out_loc = Path(out_loc)
        if not out_loc.parent.exists():
            raise IOError("Can't open output location: %s" % out_loc)
=======
         nb_epoch=20, pieces=3, use_gpu=False, quiet=False):
    cfg = dict(locals())
    print(cfg)
>>>>>>> 08544717

    print("Load spaCy")
    nlp = get_spacy('en')

    if use_gpu:
        Model.ops = CupyOps()

    print("Construct model")
    # Bind operators for the scope of the block:
    # * chain (>>): Compose models in a 'feed forward' style,
    # i.e. chain(f, g)(x) -> g(f(x))
    # * clone (**): Create n copies of a model, and chain them, i.e.
    # (f ** 3)(x) -> f''(f'(f(x))), where f, f' and f'' have distinct weights.
    # * concatenate (|): Merge the outputs of two models into a single vector,
    # i.e. (f|g)(x) -> hstack(f(x), g(x))
    with Model.define_operators({'>>': chain, '**': clone, '|': concatenate}):
        # Important trick: text isn't like images, and the best way to use
        # convolution is different. Don't use pooling-over-time. Instead,
        # use the window to compute one vector per word, and do this N deep.
        # In the first layer, we adjust each word vector based on the two
        # surrounding words --- this gives us essentially trigram vectors.
        # In the next layer, we have a trigram of trigrams --- so we're
        # conditioning on information from a five word slice. The third layer
        # gives us 7 words. This is like the BiLSTM insight: we're not trying
        # to learn a vector for the whole sentence in this step. We're just
        # trying to learn better, position-sensitive word features. This simple
        # convolution step is much more efficient than BiLSTM, and can be
        # computed in parallel for every token in the batch.
        mwe_encode = ExtractWindow(nW=1) >> Maxout(width, width*3, pieces=pieces)
        # Comments indicate the output type and shape at each step of the pipeline.
        # * B: Number of sentences in the batch
        # * T: Total number of words in the batch
        # (i.e. sum(len(sent) for sent in batch))
        # * W: Width of the network (input hyper-parameter)
        # * ids: ID for each word (integers).
        # * lengths: Number of words in each sentence in the batch (integers)
        # * floats: Standard dense vector.
        # (Dimensions annotated in curly braces.)
        sent2vec = ( # List[spacy.token.Doc]{B}
            get_word_ids            # : List[ids]{B}
            >> flatten_add_lengths  # : (ids{T}, lengths{B})
            >> with_getitem(0,      # : word_ids{T}
                # This class integrates a linear projection layer, and loads
                # static embeddings (by default, GloVe common crawl).
                SpacyVectors('en', width) # : floats{T, W}
                >> mwe_encode ** depth   # : floats{T, W}
            ) # : (floats{T, W}, lengths{B})
            # Useful trick: Why choose between max pool and mean pool?
            # We may as well have both representations.
            >> Pooling(mean_pool, max_pool) # : floats{B, 2*W}
        )
        model = (
            ((Arg(0) >> sent2vec) | (Arg(1) >> sent2vec)) # : floats{B, 4*W}
            >> Maxout(width, width*4, pieces=pieces) # : floats{B, W}
            >> Softmax(2, width) # : floats{B, 2}
        )


    print("Read and parse quora data")
    train, dev = datasets.quora_questions(loc)
    train_X, train_y = preprocess(model.ops, nlp, train)
    dev_X, dev_y = preprocess(model.ops, nlp, dev)
    assert len(dev_y.shape) == 2
    print("Initialize with data (LSUV)")
    with model.begin_training(train_X[:5000], train_y[:5000], **cfg) as (trainer, optimizer):
        # Pass a callback to print progress. Give it all the local scope,
        # because why not?
        trainer.each_epoch.append(track_progress(**locals()))
        trainer.batch_size = min_batch_size
        batch_size = float(min_batch_size)
        print("Accuracy before training", model.evaluate(dev_X, dev_y))
        print("Train")
        global epoch_train_acc
        for X, y in trainer.iterate(train_X, train_y, progress_bar=not quiet):
            # Slightly useful trick: Decay the dropout as training proceeds.
            yh, backprop = model.begin_update(X, drop=trainer.dropout)
            # No auto-diff: Just get a callback and pass the data through.
            # Hardly a hardship, and it means we don't have to create/maintain
            # a computational graph. We just use closures.
            backprop(yh-y, optimizer)

            epoch_train_acc += (yh.argmax(axis=1) == y.argmax(axis=1)).sum()

            # Slightly useful trick: start with low batch size, accelerate.
            trainer.batch_size = min(int(batch_size), max_batch_size)
            batch_size *= 1.001
        if out_loc:
            out_loc = Path(out_loc)
            print('Saving to', out_loc)
            with out_loc.open('wb') as file_:
                pickle.dump(model, file_, -1)


if __name__ == '__main__':
    if 1:
        plac.call(main)
    else:
        import cProfile
        import pstats
        cProfile.runctx("plac.call(main)", globals(), locals(), "Profile.prof")
        s = pstats.Stats("Profile.prof")
        s.strip_dirs().sort_stats("time").print_stats(100)<|MERGE_RESOLUTION|>--- conflicted
+++ resolved
@@ -60,26 +60,19 @@
     use_gpu=("Whether to use GPU", "flag", "G", bool),
     nb_epoch=("Number of epochs", "option", "i", int),
     pieces=("Number of pieces for maxout", "option", "p", int),
-<<<<<<< HEAD
     out_loc=("File to save the model", "option", "o"),
-=======
     quiet=("Don't print the progress bar", "flag", "q")
->>>>>>> 08544717
 )
 def main(loc=None, width=128, depth=2, min_batch_size=1, max_batch_size=256,
          dropout=0.5, dropout_decay=1e-5,
-<<<<<<< HEAD
-         nb_epoch=20, pieces=3, use_gpu=False, out_loc=None):
+         nb_epoch=20, pieces=3, use_gpu=False, out_loc=None, quiet=False):
     cfg = dict(locals())
     if out_loc:
         out_loc = Path(out_loc)
         if not out_loc.parent.exists():
             raise IOError("Can't open output location: %s" % out_loc)
-=======
-         nb_epoch=20, pieces=3, use_gpu=False, quiet=False):
     cfg = dict(locals())
     print(cfg)
->>>>>>> 08544717
 
     print("Load spaCy")
     nlp = get_spacy('en')
