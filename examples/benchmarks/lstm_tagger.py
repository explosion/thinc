--- conflicted
+++ resolved
@@ -17,11 +17,7 @@
 import numpy.random
 from timeit import default_timer as timer
 from thinc.api import Model, Config, registry, chain, list2padded, with_array
-<<<<<<< HEAD
-from thinc.api import to_categorical, set_current_ops, JaxOps, Ops
-=======
 from thinc.api import to_categorical, set_current_ops
->>>>>>> 3dcfdaa9
 from thinc.api import NumpyOps, CupyOps, fix_random_seed, require_gpu
 from thinc.types import Array2d, Padded
 
@@ -91,18 +87,7 @@
     return Xs, Ys
 
 
-<<<<<<< HEAD
-jax.tree_util.register_pytree_node(
-    Padded,
-    lambda pad: ((pad.data, pad.size_at_t, pad.lengths, pad.indices), None),
-    lambda info, values: Padded(*values),
-)
-
-
 def run_forward(model, Xs, n_times=1):
-=======
-def run_forward(model, Xs):
->>>>>>> 3dcfdaa9
     total = 0.0
     for _ in range(n_times):
         for batch in tqdm.tqdm(Xs):
@@ -122,12 +107,8 @@
 
 
 def set_backend(name, gpu_id):
-<<<<<<< HEAD
     global CONFIG
-    if name == "jax":
-        set_current_ops(JaxOps())
-        CONFIG = CONFIG.replace("PyTorch", "")
-    elif name == "generic":
+    if name == "generic":
         set_current_ops(Ops())
     else:
         if gpu_id == -1:
@@ -140,39 +121,21 @@
             CONFIG = CONFIG.replace("LSTM.v1", "PyTorchLSTM.v1")
 
 
-def main(numpy: bool=False, jax: bool = False, pytorch: bool = False,
+def main(numpy: bool=False, pytorch: bool = False,
          generic: bool=False, gpu_id: int = -1):
-=======
-    if gpu_id == -1:
-        set_current_ops(NumpyOps())
-    else:
-        set_current_ops(CupyOps())
-    CONFIG = CONFIG.replace("LSTM.v1", "PyTorchLSTM.v1")
-
-
-def main(pytorch: bool = False, gpu_id: int = -1):
->>>>>>> 3dcfdaa9
     global CONFIG
     fix_random_seed(0)
     if gpu_id >= 0:
         require_gpu(gpu_id)
         print("Set GPU", gpu_id)
-<<<<<<< HEAD
-    backends = {"jax": jax, "pytorch": pytorch, "numpy": numpy, "generic": generic}
-=======
-    backends = {"pytorch": pytorch}
->>>>>>> 3dcfdaa9
+    backends = {"pytorch": pytorch, "numpy": numpy, "generic": generic}
     for name, use_backend in backends.items():
         if not use_backend:
             print(f"Skipping {name}")
             continue
         set_backend(name, gpu_id)
-<<<<<<< HEAD
         print("Getting data")
-        C = registry.make_from_config(Config().from_str(CONFIG))
-=======
         C = registry.resolve(Config().from_str(CONFIG))
->>>>>>> 3dcfdaa9
         model = C["model"]
         X, Y = get_dummy_data(**C["data"])
         print("Copy to device")
@@ -187,15 +150,14 @@
         model.layers.pop(0)
         print("Start")
         start_time = timer()
-        total = run_forward(model, [x for x, y in batches], n_times=1)
+        total = run_forward(model, [x for x, y in batches])
         end_time = timer()
         print(name, n_words, total, end_time - start_time)
         start_time = timer()
-        total = run_forward_backward(model, batches, n_times=1)
+        total = run_forward_backward(model, batches)
         end_time = timer()
         print(name, n_words, total, end_time - start_time)
 
 
-
 if __name__ == "__main__":
     typer.run(main)