#!/usr/bin/env python
from __future__ import print_function
import io
import os
import subprocess
import sys
import contextlib
from distutils.command.build_ext import build_ext
from distutils.sysconfig import get_python_inc
from distutils import ccompiler, msvccompiler

from setuptools import Extension, setup


PACKAGES = [
    'thinc',
    'thinc.tests',
    'thinc.tests.unit',
    'thinc.tests.integration',
    'thinc.tests.linear',
    'thinc.linear',
    'thinc.neural',
    'thinc.extra',
    'thinc.neural._classes',
    'thinc.extra._vendorized'
]


MOD_NAMES = [
    'thinc.linalg',
    'thinc.structs',
    'thinc.typedefs',
    'thinc.neural._fast_maxout_cnn',
    'thinc.linear.avgtron',
    'thinc.linear.features',
    'thinc.linear.serialize',
    'thinc.linear.sparse',
    'thinc.linear.linear',
    'thinc.neural.optimizers',
    'thinc.neural.ops',
    'thinc.neural.gpu_ops',
    'thinc.extra.eg',
    'thinc.extra.mb',
    'thinc.extra.search',
    'thinc.extra.cache',
]


compile_options =  {'msvc'  : ['/Ox', '/EHsc'],
                    'other' : {
<<<<<<< HEAD
                        'gcc': ['-O2', '-Wno-strict-prototypes', '-fopenmp',
                            '-Wno-unused-function', '-march=native'],
                        'nvcc': ['-arch=sm_20', '--ptxas-options=-v', '-c', '--compiler-options', "'-fPIC'"]}}
=======
                        'gcc': ['-O3', '-Wno-strict-prototypes', '-Wno-unused-function'],
                        'nvcc': ['-arch=sm_30', '--ptxas-options=-v', '-c', '--compiler-options', "'-fPIC'"]}}
>>>>>>> abc0c194
link_options    =  {'msvc'  : [],
                    'other' : ['-fopenmp']}


def customize_compiler_for_nvcc(self):
    """inject deep into distutils to customize how the dispatch
    to gcc/nvcc works.

    If you subclass UnixCCompiler, it's not trivial to get your subclass
    injected in, and still have the right customizations (i.e.
    distutils.sysconfig.customize_compiler) run on it. So instead of going
    the OO route, I have this. Note, it's kindof like a wierd functional
    subclassing going on."""

    # tell the compiler it can processes .cu
    self.src_extensions.append('.cu')

    # save references to the default compiler_so and _comple methods
    if hasattr(self, 'compiler_so'):
        default_compiler_so = self.compiler_so
    else:
        # This was put in for Windows, but I'm running blind here...
        default_compiler_so = None
    super = self._compile

    # now redefine the _compile method. This gets executed for each
    # object but distutils doesn't have the ability to change compilers
    # based on source extension: we add it.
    def _compile(obj, src, ext, cc_args, extra_postargs, pp_opts):
        if os.path.splitext(src)[1] == '.cu' and CUDA is not None:
            # use the cuda for .cu files
            if hasattr(self, 'set_executable'):
                # This was put in for Windows, but I'm running blind here...
                self.set_executable('compiler_so', CUDA['nvcc'])
            # use only a subset of the extra_postargs, which are 1-1 translated
            # from the extra_compile_args in the Extension class
            postargs = extra_postargs['nvcc']
        else:
            postargs = extra_postargs['gcc']

        super(obj, src, ext, cc_args, postargs, pp_opts)
        # reset the default compiler_so, which we might have changed for cuda
        self.compiler_so = default_compiler_so

    # inject our redefined _compile method into the class
    self._compile = _compile


# By subclassing build_extensions we have the actual compiler that will be used which is really known only after finalize_options
# http://stackoverflow.com/questions/724664/python-distutils-how-to-get-a-compiler-that-is-going-to-be-used
class build_ext_options:
    def build_options(self):
        for e in self.extensions:
            e.extra_compile_args = compile_options.get(
                self.compiler.compiler_type, compile_options['other'])
        for e in self.extensions:
            e.extra_link_args = link_options.get(
                self.compiler.compiler_type, link_options['other'])


class build_ext_subclass(build_ext, build_ext_options):
    def build_extensions(self):
        build_ext_options.build_options(self)
        customize_compiler_for_nvcc(self.compiler)
        build_ext.build_extensions(self)


def generate_cython(root, source):
    print('Cythonizing sources')
    p = subprocess.call([sys.executable,
                         os.path.join(root, 'bin', 'cythonize.py'),
                         source], env=os.environ)
    if p != 0:
        raise RuntimeError('Running cythonize failed')


def find_in_path(name, path):
    "Find a file in a search path"
    #adapted fom http://code.activestate.com/recipes/52224-find-a-file-given-a-search-path/
    for dir in path.split(os.pathsep):
        binpath = os.path.join(dir, name)
        if os.path.exists(binpath):
            return os.path.abspath(binpath)
    return None


def locate_cuda():
    """Locate the CUDA environment on the system

    Returns a dict with keys 'home', 'nvcc', 'include', and 'lib64'
    and values giving the absolute path to each directory.

    Starts by looking for the CUDAHOME env variable. If not found, everything
    is based on finding 'nvcc' in the PATH.
    """

    # first check if the CUDAHOME env variable is in use
    if 'CUDA_HOME' in os.environ:
        home = os.environ['CUDA_HOME']
        nvcc = os.path.join(home, 'bin', 'nvcc')
    else:
        # otherwise, search the PATH for NVCC
        nvcc = find_in_path('nvcc', os.environ['PATH'])
        if nvcc is None:
            print('Warning: The nvcc binary could not be located in your $PATH. '
                  'For GPU capability, either add it to your path, or set $CUDA_HOME')
            return None
        home = os.path.dirname(os.path.dirname(nvcc))

    cudaconfig = {'home':home, 'nvcc':nvcc,
                  'include': os.path.join(home, 'include'),
                  'lib64': os.path.join(home, 'lib64')}
    for k, v in cudaconfig.items():
        if not os.path.exists(v):
            print('Warning: The CUDA %s path could not be located in %s' % (k, v))
            return None
    return cudaconfig

CUDA = locate_cuda()


def is_source_release(path):
    return os.path.exists(os.path.join(path, 'PKG-INFO'))


def clean(path):
    for name in MOD_NAMES:
        name = name.replace('.', '/')
        for ext in ['.so', '.html', '.cpp', '.c']:
            file_path = os.path.join(path, name + ext)
            if os.path.exists(file_path):
                os.unlink(file_path)


@contextlib.contextmanager
def chdir(new_dir):
    old_dir = os.getcwd()
    try:
        os.chdir(new_dir)
        sys.path.insert(0, new_dir)
        yield
    finally:
        del sys.path[0]
        os.chdir(old_dir)


def setup_package():
    root = os.path.abspath(os.path.dirname(__file__))

    if len(sys.argv) > 1 and sys.argv[1] == 'clean':
        return clean(root)

    with chdir(root):
        with open(os.path.join(root, 'thinc', 'about.py')) as f:
            about = {}
            exec(f.read(), about)

        with io.open(os.path.join(root, 'README.rst'), encoding='utf8') as f:
            readme = f.read()

        include_dirs = [
            get_python_inc(plat_specific=True),
            os.path.join(root, 'include')]

        if (ccompiler.new_compiler().compiler_type == 'msvc'
            and msvccompiler.get_build_version() == 9):
            include_dirs.append(os.path.join(root, 'include', 'msvc9'))

        ext_modules = []
        for mod_name in MOD_NAMES:
            if mod_name.endswith('gpu_ops'):
                continue
            mod_path = mod_name.replace('.', '/') + '.cpp'
            ext_modules.append(
                Extension(mod_name, [mod_path],
                    language='c++', include_dirs=include_dirs,
                ))
        if CUDA is None:
            pass
            #ext_modules.append(
            #    Extension("thinc.neural.gpu_ops",
            #        sources=["thinc/neural/gpu_ops.cpp"],
            #        language='c++',
            #        include_dirs=include_dirs))
        else:
            with chdir(root):
                ext_modules.append(
                    Extension("thinc.neural.gpu_ops",
                        sources=["thinc/neural/gpu_ops.cpp", "include/_cuda_shim.cu"],
                        library_dirs=[CUDA['lib64']],
                        libraries=['cudart'],
                        language='c++',
                        runtime_library_dirs=[CUDA['lib64']],
                        # this syntax is specific to this build system
                        # we're only going to use certain compiler args with nvcc and not with gcc
                        # the implementation of this trick is in customize_compiler() below
                        extra_compile_args=['-arch=sm_30', '--ptxas-options=-v', '-c',
                                            '--compiler-options', "'-fPIC'"],
                        include_dirs = include_dirs + [CUDA['include']]))

        if not is_source_release(root):
            generate_cython(root, 'thinc')

        setup(
            name=about['__title__'],
            zip_safe=False,
            packages=PACKAGES,
            package_data={'': ['*.pyx', '*.pxd', '*.pxi', '*.cpp']},
            description=about['__summary__'],
            long_description=readme,
            author=about['__author__'],
            author_email=about['__email__'],
            version=about['__version__'],
            url=about['__uri__'],
            license=about['__license__'],
            ext_modules=ext_modules,
            install_requires=[
                'wrapt',
                'numpy>=1.7',
                'murmurhash>=0.28,<0.29',
                'cymem>=1.30,<1.32',
                'preshed>=1.0.0,<2.0.0',
                'tqdm>=4.10.0,<5.0.0',
                'cytoolz>=0.8,<0.9',
                'plac>=0.9.6,<1.0.0',
                'six>=1.10.0,<2.0.0',
                'dill',
                'termcolor',
                'pathlib>=1.0.0,<2.0.0',
                'msgpack-python',
                'msgpack-numpy',
                'blis==0.0.13'
            ],
            classifiers=[
                'Development Status :: 5 - Production/Stable',
                'Environment :: Console',
                'Intended Audience :: Developers',
                'Intended Audience :: Science/Research',
                'License :: OSI Approved :: MIT License',
                'Operating System :: POSIX :: Linux',
                'Operating System :: MacOS :: MacOS X',
                'Operating System :: Microsoft :: Windows',
                'Programming Language :: Cython',
                'Programming Language :: Python :: 2.6',
                'Programming Language :: Python :: 2.7',
                'Programming Language :: Python :: 3.3',
                'Programming Language :: Python :: 3.4',
                'Programming Language :: Python :: 3.5',
                'Programming Language :: Python :: 3.6',
                'Topic :: Scientific/Engineering'],
            cmdclass = {
                'build_ext': build_ext_subclass},
        )


if __name__ == '__main__':
    setup_package()<|MERGE_RESOLUTION|>--- conflicted
+++ resolved
@@ -48,16 +48,10 @@
 
 compile_options =  {'msvc'  : ['/Ox', '/EHsc'],
                     'other' : {
-<<<<<<< HEAD
-                        'gcc': ['-O2', '-Wno-strict-prototypes', '-fopenmp',
-                            '-Wno-unused-function', '-march=native'],
-                        'nvcc': ['-arch=sm_20', '--ptxas-options=-v', '-c', '--compiler-options', "'-fPIC'"]}}
-=======
                         'gcc': ['-O3', '-Wno-strict-prototypes', '-Wno-unused-function'],
                         'nvcc': ['-arch=sm_30', '--ptxas-options=-v', '-c', '--compiler-options', "'-fPIC'"]}}
->>>>>>> abc0c194
 link_options    =  {'msvc'  : [],
-                    'other' : ['-fopenmp']}
+                    'other' : []}
 
 
 def customize_compiler_for_nvcc(self):
