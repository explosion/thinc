#!/usr/bin/env python
from __future__ import division, print_function
import os
import shutil
import subprocess
import sys
import contextlib
from distutils.command.build_ext import build_ext
from distutils.sysconfig import get_python_inc

try:
    from setuptools import Extension, setup
except ImportError:
    from distutils.core import Extension, setup


MAJOR      = 4
MINOR      = 2
MICRO      = 0
ISRELEASED = True
VERSION    = '%d.%d.%d' % (MAJOR, MINOR, MICRO)


PACKAGES = ['thinc']

<<<<<<< HEAD
def cython_ext(mod_name, language, includes, compile_args):
    import Cython.Distutils
    import Cython.Build
    import Cython.Compiler.Options
    mod_path = mod_name.replace('.', '/') + '.pyx'
    Cython.Compiler.Options.cimport_from_pyx = True
    if language == 'cpp':
        language = 'c++'
    ext = Extension(mod_name, [mod_path], language=language, include_dirs=includes,
                    extra_compile_args=compile_args,
                    extra_link_args=['-Wl,-framework', '-Wl,Accelerate'])
    return Cython.Build.cythonize([ext])[0]


def run_setup(exts):
    setup(
        name='thinc',
        packages=['thinc'],
        version='4.0.0',
        description="Learn sparse linear models",
        author='Matthew Honnibal',
        author_email='honnibal@gmail.com',
        url="http://github.com/honnibal/thinc",
        package_data={"thinc": ["*.pyx", "*.pxd", "*.pxi"]},
        ext_modules=exts,
        install_requires=["murmurhash", "cymem == 1.30", "preshed == 0.44"],
        setup_requires=["headers_workaround"],
        license="MIT",
    )

    import headers_workaround
    headers_workaround.fix_venv_pypy_include()
    headers_workaround.install_headers('murmurhash')


def main(modules, use_cython):
    language = "cpp"
    ext_func = cython_ext if use_cython else c_ext
    includes = ['.', path.join(sys.prefix, 'include')]
    compile_args = ['-frounding-math', '-fsignaling-nans', '-Wno-unused-function']
    exts = [ext_func(mn, language, includes, compile_args) for mn in modules]
    run_setup(exts)


MOD_NAMES = ['thinc.blas', 'thinc.lvl0', 'thinc.nn', 'thinc.eg',
             'thinc.tests._funcs_shim', 'thinc.tests._backprop_shim']
#MOD_NAMES = ['thinc.api', "thinc.features", "thinc.model", "thinc.update",
#             'thinc.blas', 'thinc.layer', 'thinc.nn',
#             'thinc.sparse', 'thinc.search', 'thinc.cache',
#             'tests.c_test_search']
=======

MOD_NAMES = ['thinc.api',
             'thinc.features',
             'thinc.model',
             'thinc.update',
             'thinc.sparse',
             'thinc.search',
             'thinc.cache',
             'tests.c_test_search']


if sys.version_info[:2] < (2, 7) or (3, 0) <= sys.version_info[0:2] < (3, 4):
    raise RuntimeError('Python version 2.7 or >= 3.4 required.')


# By subclassing build_extensions we have the actual compiler that will be used which is really known only after finalize_options
# http://stackoverflow.com/questions/724664/python-distutils-how-to-get-a-compiler-that-is-going-to-be-used
compile_options =  {'msvc'  : ['/Ox', '/EHsc'],
                    'other' : ['-O3', '-Wno-strict-prototypes', '-Wno-unused-function']}
link_options    =  {'msvc'  : [],
                    'other' : []}

if sys.platform.startswith('darwin'):
    compile_options['other'].append('-mmacosx-version-min=10.8')
    compile_options['other'].append('-stdlib=libc++')
    link_options['other'].append('-lc++')


class build_ext_options:
    def build_options(self):
        for e in self.extensions:
            e.extra_compile_args = compile_options.get(
                self.compiler.compiler_type, compile_options['other'])
        for e in self.extensions:
            e.extra_link_args = link_options.get(
                self.compiler.compiler_type, link_options['other'])


class build_ext_subclass(build_ext, build_ext_options):
    def build_extensions(self):
        build_ext_options.build_options(self)
        build_ext.build_extensions(self)


# Return the git revision as a string
def git_version():
    def _minimal_ext_cmd(cmd):
        # construct minimal environment
        env = {}
        for k in ['SYSTEMROOT', 'PATH']:
            v = os.environ.get(k)
            if v is not None:
                env[k] = v
        # LANGUAGE is used on win32
        env['LANGUAGE'] = 'C'
        env['LANG'] = 'C'
        env['LC_ALL'] = 'C'
        out = subprocess.Popen(cmd, stdout = subprocess.PIPE, env=env).communicate()[0]
        return out

    try:
        out = _minimal_ext_cmd(['git', 'rev-parse', 'HEAD'])
        GIT_REVISION = out.strip().decode('ascii')
    except OSError:
        GIT_REVISION = 'Unknown'

    return GIT_REVISION


def get_version_info():
    # Adding the git rev number needs to be done inside write_version_py(),
    # otherwise the import of thinc.about messes up the build under Python 3.
    FULLVERSION = VERSION
    if os.path.exists('.git'):
        GIT_REVISION = git_version()
    elif os.path.exists(os.path.join('thinc', 'about.py')):
        # must be a source distribution, use existing version file
        try:
            from thinc.about import git_revision as GIT_REVISION
        except ImportError:
            raise ImportError('Unable to import git_revision. Try removing '
                              'thinc/about.py and the build directory '
                              'before building.')
    else:
        GIT_REVISION = 'Unknown'

    if not ISRELEASED:
        FULLVERSION += '.dev0+' + GIT_REVISION[:7]

    return FULLVERSION, GIT_REVISION


def write_version(path):
    cnt = """# THIS FILE IS GENERATED FROM SETUP.PY
short_version = '%(version)s'
version = '%(version)s'
full_version = '%(full_version)s'
git_revision = '%(git_revision)s'
release = %(isrelease)s
if not release:
    version = full_version
"""
    FULLVERSION, GIT_REVISION = get_version_info()

    with open(path, 'w') as f:
        f.write(cnt % {'version': VERSION,
                       'full_version' : FULLVERSION,
                       'git_revision' : GIT_REVISION,
                       'isrelease': str(ISRELEASED)})


def generate_cython(root, source):
    print('Cythonizing sources')
    p = subprocess.call([sys.executable,
                         os.path.join(root, 'bin', 'cythonize.py'),
                         source])
    if p != 0:
        raise RuntimeError('Running cythonize failed')


def import_include(module_name):
    try:
        return __import__(module_name, globals(), locals(), [], 0)
    except ImportError:
        raise ImportError('Unable to import %s. Create a virtual environment '
                          'and install all dependencies from requirements.txt, '
                          'e.g., run "pip install -r requirements.txt".' % module_name)


def copy_include(src, dst, path):
    assert os.path.isdir(src)
    assert os.path.isdir(dst)
    shutil.copytree(
        os.path.join(src, path),
        os.path.join(dst, path))


def prepare_includes(path):
    include_dir = os.path.join(path, 'include')
    if os.path.exists(include_dir):
        shutil.rmtree(include_dir)
    os.mkdir(include_dir)

    numpy = import_include('numpy')
    copy_include(numpy.get_include(), include_dir, 'numpy')

    murmurhash = import_include('murmurhash')
    copy_include(murmurhash.get_include(), include_dir, 'murmurhash')


def is_source_release(path):
    return os.path.exists(os.path.join(path, 'PKG-INFO'))


def clean(path):
    for name in MOD_NAMES:
        name = name.replace('.', '/')
        for ext in ['.so', '.html', '.cpp', '.c']:
            file_path = os.path.join(path, name + ext)
            if os.path.exists(file_path):
                os.unlink(file_path)


@contextlib.contextmanager
def chdir(new_dir):
    old_dir = os.getcwd()
    try:
        os.chdir(new_dir)
        sys.path.insert(0, new_dir)
        yield
    finally:
        del sys.path[0]
        os.chdir(old_dir)


def setup_package():
    root = os.path.abspath(os.path.dirname(__file__))

    if len(sys.argv) > 1 and sys.argv[1] == 'clean':
        return clean(root)

    with chdir(root):
        write_version(os.path.join(root, 'thinc', 'about.py'))

        include_dirs = [
            get_python_inc(plat_specific=True),
            os.path.join(root, 'include')]

        ext_modules = []
        for mod_name in MOD_NAMES:
            mod_path = mod_name.replace('.', '/') + '.cpp'
            ext_modules.append(
                Extension(mod_name, [mod_path],
                    language='c++', include_dirs=include_dirs))

        if not is_source_release(root):
            generate_cython(root, 'thinc')
            generate_cython(root, 'tests')
            prepare_includes(root)

        setup(
            name='thinc',
            packages=PACKAGES,
            package_data={'': ['*.pyx', '*.pxd', '*.pxi']},
            description='Learn sparse linear models',
            author='Matthew Honnibal',
            author_email='matt@spacy.io',
            version=VERSION,
            url='https://github.com/honnibal/thinc',
            license='MIT',
            ext_modules=ext_modules,
            install_requires=['numpy', 'murmurhash>=0.26,<0.27', 'cymem>=1.30,<1.31', 'preshed>=0.46,<0.47'],
            cmdclass = {
                'build_ext': build_ext_subclass},
        )
>>>>>>> 83b09e09


if __name__ == '__main__':
    setup_package()<|MERGE_RESOLUTION|>--- conflicted
+++ resolved
@@ -23,67 +23,18 @@
 
 PACKAGES = ['thinc']
 
-<<<<<<< HEAD
-def cython_ext(mod_name, language, includes, compile_args):
-    import Cython.Distutils
-    import Cython.Build
-    import Cython.Compiler.Options
-    mod_path = mod_name.replace('.', '/') + '.pyx'
-    Cython.Compiler.Options.cimport_from_pyx = True
-    if language == 'cpp':
-        language = 'c++'
-    ext = Extension(mod_name, [mod_path], language=language, include_dirs=includes,
-                    extra_compile_args=compile_args,
-                    extra_link_args=['-Wl,-framework', '-Wl,Accelerate'])
-    return Cython.Build.cythonize([ext])[0]
-
-
-def run_setup(exts):
-    setup(
-        name='thinc',
-        packages=['thinc'],
-        version='4.0.0',
-        description="Learn sparse linear models",
-        author='Matthew Honnibal',
-        author_email='honnibal@gmail.com',
-        url="http://github.com/honnibal/thinc",
-        package_data={"thinc": ["*.pyx", "*.pxd", "*.pxi"]},
-        ext_modules=exts,
-        install_requires=["murmurhash", "cymem == 1.30", "preshed == 0.44"],
-        setup_requires=["headers_workaround"],
-        license="MIT",
-    )
-
-    import headers_workaround
-    headers_workaround.fix_venv_pypy_include()
-    headers_workaround.install_headers('murmurhash')
-
-
-def main(modules, use_cython):
-    language = "cpp"
-    ext_func = cython_ext if use_cython else c_ext
-    includes = ['.', path.join(sys.prefix, 'include')]
-    compile_args = ['-frounding-math', '-fsignaling-nans', '-Wno-unused-function']
-    exts = [ext_func(mn, language, includes, compile_args) for mn in modules]
-    run_setup(exts)
-
 
 MOD_NAMES = ['thinc.blas', 'thinc.lvl0', 'thinc.nn', 'thinc.eg',
              'thinc.tests._funcs_shim', 'thinc.tests._backprop_shim']
-#MOD_NAMES = ['thinc.api', "thinc.features", "thinc.model", "thinc.update",
-#             'thinc.blas', 'thinc.layer', 'thinc.nn',
-#             'thinc.sparse', 'thinc.search', 'thinc.cache',
+
+#MOD_NAMES = ['thinc.api',
+#             'thinc.features',
+#             'thinc.model',
+#             'thinc.update',
+#             'thinc.sparse',
+#             'thinc.search',
+#             'thinc.cache',
 #             'tests.c_test_search']
-=======
-
-MOD_NAMES = ['thinc.api',
-             'thinc.features',
-             'thinc.model',
-             'thinc.update',
-             'thinc.sparse',
-             'thinc.search',
-             'thinc.cache',
-             'tests.c_test_search']
 
 
 if sys.version_info[:2] < (2, 7) or (3, 0) <= sys.version_info[0:2] < (3, 4):
@@ -290,7 +241,6 @@
             cmdclass = {
                 'build_ext': build_ext_subclass},
         )
->>>>>>> 83b09e09
 
 
 if __name__ == '__main__':
