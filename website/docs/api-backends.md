--- conflicted
+++ resolved
@@ -647,24 +647,14 @@
 
 Calculate the softmax function. The resulting array will sum up to 1.
 
-<<<<<<< HEAD
-| Argument       | Type              | Description                                |
-| -------------- | ----------------- | ------------------------------------------ |
-| `x`            | <tt>FloatsXd</tt> | The input values.                          |
-| _keyword-only_ |                   |                                            |
-| `inplace`      | <tt>bool</tt>     | If `True`, the array is modified in place. |
-| `axis`         | <tt>int</tt>      | The dimension to normalize over.           |
-| **RETURNS**    | <tt>FloatsXd</tt> | The normalized output values.              |
-=======
 | Argument       | Type              | Description                                            |
 | -------------- | ----------------- | ------------------------------------------------------ |
 | `x`            | <tt>FloatsXd</tt> | The input values.                                      |
 | _keyword-only_ |                   |                                                        |
-| `inplace`      | <tt>bool</tt>     | If `True`, the array may be modified in place.         |
+| `inplace`      | <tt>bool</tt>     | If `True`, the array is modified in place.             |
 | `axis`         | <tt>int</tt>      | The dimension to normalize over.                       |
 | `temperature`  | <tt>float</tt>    | The value to divide the unnormalized probabilities by. |
 | **RETURNS**    | <tt>FloatsXd</tt> | The normalized output values.                          |
->>>>>>> bf9b67ed
 
 ### Ops.backprop_softmax {#backprop_softmax tag="method"}
 
@@ -848,12 +838,8 @@
 | ----------- | ----------------- | ----------------------------------------------- |
 | `X`         | <tt>FloatsXd</tt> | The inputs.                                     |
 | `threshold` | <tt>float</tt>    | Maximum value at which to apply the activation. |
-<<<<<<< HEAD
+| `inplace`   | <tt>bool</tt>     | Apply Mish to `X` in-place.                     |
 | **RETURNS** | <tt>FloatsXd</tt> | The outputs.                                    |
-=======
-| `inplace`   | <tt>bool</tt>     | Apply Mish to `X` in-place.                     |
-| **RETURNS** | <tt>Floats2d</tt> | The outputs.                                    |
->>>>>>> bf9b67ed
 
 ### Ops.backprop_mish {#backprop_mish tag="method"}
 
@@ -868,13 +854,13 @@
 Backpropagate the Mish activation
 ([Misra, 2019](https://arxiv.org/pdf/1908.08681.pdf)).
 
-<<<<<<< HEAD
-| Argument    | Type              | Description                      |
-| ----------- | ----------------- | -------------------------------- |
-| `dY`        | <tt>FloatsXd</tt> | Gradients of the output array.   |
-| `X`         | <tt>FloatsXd</tt> | The inputs to the forward pass.  |
-| `threshold` | <tt>float</tt>    | Threshold from the forward pass. |
-| **RETURNS** | <tt>FloatsXd</tt> | The gradient of the input.       |
+| Argument    | Type              | Description                           |
+| ----------- | ----------------- | ------------------------------------- |
+| `dY`        | <tt>FloatsXd</tt> | Gradients of the output array.        |
+| `X`         | <tt>FloatsXd</tt> | The inputs to the forward pass.       |
+| `threshold` | <tt>float</tt>    | Threshold from the forward pass.      |
+| `inplace`   | <tt>bool</tt>     | Apply Mish backprop to `dY` in-place. |
+| **RETURNS** | <tt>FloatsXd</tt> | The gradient of the input.            |
 
 ### Ops.swish {#swish tag="method"}
 
@@ -1204,15 +1190,6 @@
 | `X`         | <tt>FloatsXd</tt> | The inputs to the forward pass.                 |
 | `inplace`   | <tt>bool</tt>     | If `True`, the `dY` array is modified in place. |
 | **RETURNS** | <tt>FloatsXd</tt> | The gradient of the input.                      |
-=======
-| Argument    | Type              | Description                           |
-| ----------- | ----------------- | ------------------------------------- |
-| `dY`        | <tt>Floats2d</tt> | Gradients of the output array.        |
-| `X`         | <tt>Floats2d</tt> | The inputs to the forward pass.       |
-| `threshold` | <tt>float</tt>    | Threshold from the forward pass.      |
-| `inplace`   | <tt>bool</tt>     | Apply Mish backprop to `dY` in-place. |
-| **RETURNS** | <tt>Floats2d</tt> | The gradient of the input.            |
->>>>>>> bf9b67ed
 
 ### Ops.reduce_sum {#reduce_sum tag="method"}
 
