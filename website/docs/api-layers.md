---
title: Layers
teaser: Weights layers, transforms, combinators and wrappers
next: /docs/api-optimizers
---

This page describes functions for defining your model. Each layer is implemented
in its own module in
[`thinc.layers`](https://github.com/explosion/thinc/blob/master/thinc/layers)
and can be imported from `thinc.api`. Most layer files define two public
functions: a **creation function** that returns a [`Model`](/docs/api-model)
instance, and a **forward function** that performs the computation.

|                                            |                                                                                  |
| ------------------------------------------ | -------------------------------------------------------------------------------- |
| [**Weights layers**](#weights-layers)      | Layers that use an internal weights matrix for their computations.               |
| [**Reduction operations**](#reduction-ops) | Layers that perform rank reductions, e.g. pooling from word to sentence vectors. |
| [**Combinators**](#combinators)            | Layers that combine two or more existing layers.                                 |
| [**Data type transfers**](#transfers)      | Layers that transform data to different types.                                   |
| [**Wrappers**](#wrappers)                  | Wrapper layers for other libraries like PyTorch and TensorFlow.                  |

## Weights layers {#weights-layers}

### CauchySimilarity {#cauchysimilarity tag="function"}

<inline-list>

- **Input:** <ndarray shape="batch_size, nI">Tuple[Floats2d, Floats2d]</ndarray>
- **Output:** <ndarray shape="batch_size">Floats1d</ndarray>
- **Parameters:** <ndarray shape="1, nI">W</ndarray>

</inline-list>

Compare input vectors according to the Cauchy similarity function proposed by
[Chen (2013)](https://tspace.library.utoronto.ca/bitstream/1807/43097/3/Liu_Chen_201311_MASc_thesis.pdf).
Primarily used within [`siamese`](#siamese) neural networks.

| Argument    | Type                                                | Description                    |
| ----------- | --------------------------------------------------- | ------------------------------ |
| `nI`        | <tt>Optional[int]</tt>                              | The size of the input vectors. |
| **RETURNS** | <tt>Model[Tuple[Floats2d, Floats2d], Floats1d]</tt> | The created similarity layer.  |

```python
https://github.com/explosion/thinc/blob/master/thinc/layers/cauchysimilarity.py
```

### Dish {#dish tag="function"}

<inline-list>

- **Input:** <ndarray shape="batch_size, nI">Floats2d</ndarray>
- **Output:** <ndarray shape="batch_size, nO">Floats2d</ndarray>
- **Parameters:** <ndarray shape="nO, nI">W</ndarray>,
  <ndarray shape="nO,">b</ndarray>

</inline-list>

A dense layer with the Dish activation function. Dish or "Daniël's Swish-like
activation" is an activation function with a non-monotinic shape similar to
[GELU](#gelu), [Swish](#swish) and [Mish](#mish). However, Dish does not rely on
elementary functions like `exp` or `erf`, making it much
[faster to compute](https://twitter.com/danieldekok/status/1484898130441166853)
in most cases.

| Argument       | Type                               | Description                                                                                                        |
| -------------- | ---------------------------------- | ------------------------------------------------------------------------------------------------------------------ |
| `nO`           | <tt>Optional[int]</tt>             | The size of the output vectors.                                                                                    |
| `nI`           | <tt>Optional[int]</tt>             | The size of the input vectors.                                                                                     |
| _keyword-only_ |                                    |                                                                                                                    |
| `init_W`       | <tt>Callable</tt>                  | A function to initialize the weights matrix. Defaults to [`he_normal_init`](/docs/api-initializers#he_normal_init) |
| `init_b`       | <tt>Callable</tt>                  | A function to initialize the bias vector. Defaults to [`zero_init`](/docs/api-initializers#zero_init).             |
| `dropout`      | <tt>Optional[float]</tt>           | Dropout rate to avoid overfitting.                                                                                 |
| `normalize`    | <tt>bool</tt>                      | Whether or not to apply [layer normalization](#layernorm). Defaults to `False`.                                    |
| **RETURNS**    | <tt>Model[Floats2d, Floats2d]</tt> | The created dense layer.                                                                                           |

```python
https://github.com/explosion/thinc/blob/master/thinc/layers/dish.py
```

### Dropout {#dropout tag="function"}

<inline-list>

- **Input:** <ndarray>ArrayXd</ndarray> / <ndarray>Sequence[ArrayXd]</ndarray> /
  <ndarray>Ragged</ndarray> / <ndarray>Padded</ndarray>
- **Output:** <ndarray>ArrayXd</ndarray> / <ndarray>Sequence[ArrayXd]</ndarray>
  / <ndarray>Ragged</ndarray> / <ndarray>Padded</ndarray>
- **Attrs:** `dropout_rate` <tt>float</tt>

</inline-list>

Helps prevent overfitting by adding a random distortion to the input data during
training. Specifically, cells of the input are zeroed with probability
determined by the `dropout_rate` argument. Cells which are not zeroed are
rescaled by `1-rate`. When not in training mode, the distortion is disabled (see
[Hinton et al., 2012](https://arxiv.org/abs/1207.0580)).

```python
### Example
from thinc.api import chain, Linear, Dropout
model = chain(Linear(10, 2), Dropout(0.2))
Y, backprop = model(X, is_train=True)
# Configure dropout rate via the dropout_rate attribute.
for node in model.walk():
    if node.name == "dropout":
        node.attrs["dropout_rate"] = 0.5
```

| Argument       | Type                 | Description                                                                                                                             |
| -------------- | -------------------- | --------------------------------------------------------------------------------------------------------------------------------------- |
| `dropout_rate` | <tt>float</tt>       | The probability of zeroing the activations (default: 0). Higher dropout rates mean more distortion. Values around `0.2` are often good. |
| **RETURNS**    | <tt>Model[T, T]</tt> | The created dropout layer.                                                                                                              |

```python
https://github.com/explosion/thinc/blob/master/thinc/layers/dropout.py
```

### Embed {#embed tag="function"}

<inline-list>

- **Input:** <ndarray shape="n,">Union[Ints1d, Ints2d]</ndarray>
- **Output:** <ndarray shape="n, nO">Floats2d</ndarray>
- **Parameters:** <ndarray shape="nV, nO">E</ndarray>
- **Attrs:** `column` <tt>int</tt>, `dropout_rate` <tt>float</tt>

</inline-list>

Map integers to vectors, using a fixed-size lookup table. The input to the layer
should be a two-dimensional array of integers, one column of which the
embeddings table will slice as the indices.

| Argument       | Type                                            | Description                                                                                                          |
| -------------- | ----------------------------------------------- | -------------------------------------------------------------------------------------------------------------------- |
| `nO`           | <tt>Optional[int]</tt>                          | The size of the output vectors.                                                                                      |
| `nV`           | <tt>int</tt>                                    | Number of input vectors. Defaults to `1`.                                                                            |
| _keyword-only_ |                                                 |                                                                                                                      |
| `column`       | <tt>int</tt>                                    | The column to slice from the input, to get the indices.                                                              |
| `initializer`  | <tt>Callable</tt>                               | A function to initialize the internal parameters. Defaults to [`uniform_init`](/docs/api-initializers#uniform_init). |
| `dropout`      | <tt>Optional[float]</tt>                        | Dropout rate to avoid overfitting (default `None`).                                                                  |
| **RETURNS**    | <tt>Model[Union[Ints1d, Ints2d], Floats2d]</tt> | The created embedding layer.                                                                                         |

```python
https://github.com/explosion/thinc/blob/master/thinc/layers/embed.py
```

### HashEmbed {#hashembed tag="function"}

<inline-list>

- **Input:** <ndarray shape="n,">Union[Ints1d, Ints2d]</ndarray> /
- **Output:** <ndarray shape="n, nO">Floats2d</ndarray>
- **Parameters:** <ndarray shape="nV, nO">E</ndarray>
- **Attrs:** `seed` <tt>Optional[int]</tt>, `column` <tt>int</tt>,
  `dropout_rate` <tt>float</tt>

</inline-list>

An embedding layer that uses the "hashing trick" to map keys to distinct values.
The hashing trick involves hashing each key four times with distinct seeds, to
produce four likely differing values. Those values are modded into the table,
and the resulting vectors summed to produce a single result. Because it's
unlikely that two different keys will collide on all four "buckets", most
distinct keys will receive a distinct vector under this scheme, even when the
number of vectors in the table is very low.

| Argument       | Type                                            | Description                                                                                                          |
| -------------- | ----------------------------------------------- | -------------------------------------------------------------------------------------------------------------------- |
| `nO`           | <tt>int</tt>                                    | The size of the output vectors.                                                                                      |
| `nV`           | <tt>int</tt>                                    | Number of input vectors.                                                                                             |
| _keyword-only_ |                                                 |                                                                                                                      |
| `seed`         | <tt>Optional[int]</tt>                          | A seed to use for the hashing.                                                                                       |
| `column`       | <tt>int</tt>                                    | The column to select features from.                                                                                  |
| `initializer`  | <tt>Callable</tt>                               | A function to initialize the internal parameters. Defaults to [`uniform_init`](/docs/api-initializers#uniform_init). |
| `dropout`      | <tt>Optional[float]</tt>                        | Dropout rate to avoid overfitting (default `None`).                                                                  |
| **RETURNS**    | <tt>Model[Union[Ints1d, Ints2d], Floats2d]</tt> | The created embedding layer.                                                                                         |

```python
https://github.com/explosion/thinc/blob/master/thinc/layers/hashembed.py
```

### LayerNorm {#layernorm tag="function"}

<inline-list>

- **Input:** <ndarray shape="batch_size, nI">Floats2d</ndarray>
- **Output:** <ndarray shape="batch_size, nI">Floats2d</ndarray>
- **Parameters:** <ndarray shape="nI,">b</ndarray>,
  <ndarray shape="nI,">G</ndarray>

</inline-list>

Perform layer normalization on the inputs
([Ba et al., 2016](https://arxiv.org/abs/1607.06450)). This layer does not
change the dimensionality of the vectors.

| Argument    | Type                               | Description                      |
| ----------- | ---------------------------------- | -------------------------------- |
| `nI`        | <tt>Optional[int]</tt>             | The size of the input vectors.   |
| **RETURNS** | <tt>Model[Floats2d, Floats2d]</tt> | The created normalization layer. |

```python
https://github.com/explosion/thinc/blob/master/thinc/layers/layernorm.py
```

### Linear {#linear tag="function"}

<inline-list>

- **Input:** <ndarray shape="batch_size, nI">Floats2d</ndarray>
- **Output:** <ndarray shape="batch_size, nO">Floats2d</ndarray>
- **Parameters:** <ndarray shape="nO, nI">W</ndarray>,
  <ndarray shape="nO,">b</ndarray>

</inline-list>

The `Linear` layer multiplies inputs by a weights matrix `W` and adds a bias
vector `b`. In PyTorch this is called a `Linear` layer, while Keras calls it a
`Dense` layer.

```python
### Example
from thinc.api import Linear

model = Linear(10, 5)
model.initialize()
Y = model.predict(model.ops.alloc2f(2, 5))
assert Y.shape == (2, 10)
```

| Argument       | Type                               | Description                                                                                                                   |
| -------------- | ---------------------------------- | ----------------------------------------------------------------------------------------------------------------------------- |
| `nO`           | <tt>Optional[int]</tt>             | The size of the output vectors.                                                                                               |
| `nI`           | <tt>Optional[int]</tt>             | The size of the input vectors.                                                                                                |
| _keyword-only_ |                                    |                                                                                                                               |
| `init_W`       | <tt>Callable</tt>                  | A function to initialize the weights matrix. Defaults to [`glorot_uniform_init`](/docs/api-initializers#glorot_uniform_init). |
| `init_b`       | <tt>Callable</tt>                  | A function to initialize the bias vector. Defaults to [`zero_init`](/docs/api-initializers#zero_init).                        |
| **RETURNS**    | <tt>Model[Floats2d, Floats2d]</tt> | The created `Linear` layer.                                                                                                   |

```python
https://github.com/explosion/thinc/blob/master/thinc/layers/linear.py
```

### Sigmoid {#sigmoid tag="function"}

<inline-list>

- **Input:** <ndarray shape="batch_size, nI">Floats2d</ndarray>
- **Output:** <ndarray shape="batch_size, nO">Floats2d</ndarray>
- **Parameters:** <ndarray shape="nO, nI">W</ndarray>,
  <ndarray shape="nO,">b</ndarray>

</inline-list>

A linear (aka dense) layer, followed by a sigmoid activation. This is usually
used as an output layer for multi-label classification (in contrast to the
`Softmax` layer, which is used for problems where exactly one class is correct
per example.

| Argument    | Type                               | Description                      |
| ----------- | ---------------------------------- | -------------------------------- |
| `nOs`       | <tt>Tuple[int, ...]</tt>           | The sizes of the output vectors. |
| `nI`        | <tt>Optional[int]</tt>             | The size of the input vectors.   |
| **RETURNS** | <tt>Model[Floats2d, Floats2d]</tt> | The created sigmoid layer.       |

```python
https://github.com/explosion/thinc/blob/master/thinc/layers/sigmoid.py
```

### sigmoid_activation {#sigmoid_activation tag="function"}

<inline-list>

- **Input:** <ndarray shape="batch_size, nI">FloatsXd</ndarray>
- **Output:** <ndarray shape="batch_size, nO">FloatsXd</ndarray>

</inline-list>

Apply the sigmoid logistic function as an activation to the inputs. This is
often used as an output activation for multi-label classification, because each
element of the output vectors will be between `0` and `1`.

| Argument    | Type                               | Description                             |
| ----------- | ---------------------------------- | --------------------------------------- |
| **RETURNS** | <tt>Model[Floats2d, Floats2d]</tt> | The created `sigmoid_activation` layer. |

```python
https://github.com/explosion/thinc/blob/master/thinc/layers/sigmoid_activation.py
```

### LSTM and BiLSTM {#lstm tag="function"}

<inline-list>

- **Input:** <ndarray>Padded</ndarray>
- **Output:** <ndarray>Padded</ndarray>
- **Parameters:** `depth` <tt>int</tt>, `dropout` <tt>float</tt>

</inline-list>

An LSTM recurrent neural network. The BiLSTM is bidirectional: that is, each
layer concatenated a forward LSTM with an LSTM running in the reverse direction.
If you are able to install PyTorch, you should usually prefer to use the
`PyTorchLSTM` layer instead of Thinc's implementations, as PyTorch's LSTM
implementation is significantly faster.

| Argument       | Type                           | Description                                      |
| -------------- | ------------------------------ | ------------------------------------------------ |
| `nO`           | <tt>Optional[int]</tt>         | The size of the output vectors.                  |
| `nI`           | <tt>Optional[int]</tt>         | The size of the input vectors.                   |
| _keyword-only_ |                                |                                                  |
| `bi`           | <tt>bool</tt>                  | Use BiLSTM.                                      |
| `depth`        | <tt>int</tt>                   | Number of layers (default `1`).                  |
| `dropout`      | <tt>float</tt>                 | Dropout rate to avoid overfitting (default `0`). |
| **RETURNS**    | <tt>Model[Padded, Padded]</tt> | The created LSTM layer(s).                       |

```python
https://github.com/explosion/thinc/blob/master/thinc/layers/lstm.py
```

### Maxout {#maxout tag="function"}

<inline-list>

- **Input:** <ndarray shape="batch_size, nI">Floats2d</ndarray>
- **Output:** <ndarray shape="batch_size, nO*nP">Floats2d</ndarray>
- **Parameters:** <ndarray shape="nO*nP, nI">W</ndarray>,
  <ndarray shape="nO*nP,">b</ndarray>

</inline-list>

A dense layer with a "maxout" activation
([Goodfellow et al, 2013](https://arxiv.org/abs/1302.4389)). Maxout layers
require a weights array of shape `(nO, nP, nI)` in order to compute outputs of
width `nO` given inputs of width `nI`. The extra multiple, `nP`, determines the
number of "pieces" that the piecewise-linear activation will consider.

| Argument       | Type                               | Description                                                                                                                   |
| -------------- | ---------------------------------- | ----------------------------------------------------------------------------------------------------------------------------- |
| `nO`           | <tt>Optional[int]</tt>             | The size of the output vectors.                                                                                               |
| `nI`           | <tt>Optional[int]</tt>             | The size of the input vectors.                                                                                                |
| `nP`           | <tt>int</tt>                       | Number of maxout pieces (default: 3).                                                                                         |
| _keyword-only_ |                                    |                                                                                                                               |
| `init_W`       | <tt>Callable</tt>                  | A function to initialize the weights matrix. Defaults to [`glorot_uniform_init`](/docs/api-initializers#glorot_uniform_init). |
| `init_b`       | <tt>Callable</tt>                  | A function to initialize the bias vector. Defaults to [`zero_init`](/docs/api-initializers#zero_init).                        |
| `dropout`      | <tt>Optional[float]</tt>           | Dropout rate to avoid overfitting.                                                                                            |
| `normalize`    | <tt>bool</tt>                      | Whether or not to apply [layer normalization](#layernorm), (default: False).                                                  |
| **RETURNS**    | <tt>Model[Floats2d, Floats2d]</tt> | The created maxout layer.                                                                                                     |

```python
https://github.com/explosion/thinc/blob/master/thinc/layers/maxout.py
```

### Mish {#mish tag="function"}

<inline-list>

- **Input:** <ndarray shape="batch_size, nI">Floats2d</ndarray>
- **Output:** <ndarray shape="batch_size, nO">Floats2d</ndarray>
- **Parameters:** <ndarray shape="nO, nI">W</ndarray>,
  <ndarray shape="nO,">b</ndarray>

</inline-list>

A dense layer with Mish activation
([Misra, 2019](https://arxiv.org/pdf/1908.08681.pdf)).

| Argument       | Type                               | Description                                                                                                                  |
| -------------- | ---------------------------------- | ---------------------------------------------------------------------------------------------------------------------------- |
| `nO`           | <tt>Optional[int]</tt>             | The size of the output vectors.                                                                                              |
| `nI`           | <tt>Optional[int]</tt>             | The size of the input vectors.                                                                                               |
| _keyword-only_ |                                    |                                                                                                                              |
| `init_W`       | <tt>Callable</tt>                  | A function to initialize the weights matrix. Defaults to [`glorot_uniform_init`](/docs/api-initializers#glorot_uniform_init) |
| `init_b`       | <tt>Callable</tt>                  | A function to initialize the bias vector. Defaults to [`zero_init`](/docs/api-initializers#zero_init).                       |
| `dropout`      | <tt>Optional[float]</tt>           | Dropout rate to avoid overfitting.                                                                                           |
| `normalize`    | <tt>bool</tt>                      | Whether or not to apply [layer normalization](#layernorm), (default: False).                                                 |
| **RETURNS**    | <tt>Model[Floats2d, Floats2d]</tt> | The created dense layer.                                                                                                     |

```python
https://github.com/explosion/thinc/blob/master/thinc/layers/mish.py
```

### Swish {#swish tag="function"}

<inline-list>

- **Input:** <ndarray shape="batch_size, nI">Floats2d</ndarray>
- **Output:** <ndarray shape="batch_size, nO">Floats2d</ndarray>
- **Parameters:** <ndarray shape="nO, nI">W</ndarray>,
  <ndarray shape="nO,">b</ndarray>

</inline-list>

A dense layer with the Swish activation function
[(Ramachandran et al., 2017)](https://arxiv.org/abs/1710.05941v2). Swish is a
self-gating non-monotonic activation function similar to [`GELU`](#gelu):
whereas GELU uses the CDF of the Gaussian distribution Φ for self-gating
`x * Φ(x)` Swish uses the logistic CDF `x * σ(x)`. Sometimes referred to as
"SiLU" for "Sigmoid Linear Unit".

| Argument       | Type                               | Description                                                                                                        |
| -------------- | ---------------------------------- | ------------------------------------------------------------------------------------------------------------------ |
| `nO`           | <tt>Optional[int]</tt>             | The size of the output vectors.                                                                                    |
| `nI`           | <tt>Optional[int]</tt>             | The size of the input vectors.                                                                                     |
| _keyword-only_ |                                    |                                                                                                                    |
| `init_W`       | <tt>Callable</tt>                  | A function to initialize the weights matrix. Defaults to [`he_normal_init`](/docs/api-initializers#he_normal_init) |
| `init_b`       | <tt>Callable</tt>                  | A function to initialize the bias vector. Defaults to [`zero_init`](/docs/api-initializers#zero_init).             |
| `dropout`      | <tt>Optional[float]</tt>           | Dropout rate to avoid overfitting.                                                                                 |
| `normalize`    | <tt>bool</tt>                      | Whether or not to apply [layer normalization](#layernorm). Defaults to `False`.                                    |
| **RETURNS**    | <tt>Model[Floats2d, Floats2d]</tt> | The created dense layer.                                                                                           |

```python
https://github.com/explosion/thinc/blob/master/thinc/layers/swish.py
```

### Gelu {#gelu tag="function"}

<inline-list>

- **Input:** <ndarray shape="batch_size, nI">Floats2d</ndarray>
- **Output:** <ndarray shape="batch_size, nO">Floats2d</ndarray>
- **Parameters:** <ndarray shape="nO, nI">W</ndarray>,
  <ndarray shape="nO,">b</ndarray>

</inline-list>

A dense layer with the GELU activation function
[(Hendrycks and Gimpel, 2016)](https://arxiv.org/abs/1606.08415). The GELU or
"Gaussian Error Linear Unit" is a self-gating non-monotonic activation function
similar to [Swish](#swish): whereas GELU uses the CDF of the Gaussian
distribution Φ for self-gating `x * Φ(x)` the Swish activation uses the logistic
CDF σ and computes `x * σ(x)`. Various approximations exist, but `thinc`
implements the exact GELU. The use of GELU is popular within transformer
feed-forward blocks.

| Argument       | Type                               | Description                                                                                                        |
| -------------- | ---------------------------------- | ------------------------------------------------------------------------------------------------------------------ |
| `nO`           | <tt>Optional[int]</tt>             | The size of the output vectors.                                                                                    |
| `nI`           | <tt>Optional[int]</tt>             | The size of the input vectors.                                                                                     |
| _keyword-only_ |                                    |                                                                                                                    |
| `init_W`       | <tt>Callable</tt>                  | A function to initialize the weights matrix. Defaults to [`he_normal_init`](/docs/api-initializers#he_normal_init) |
| `init_b`       | <tt>Callable</tt>                  | A function to initialize the bias vector. Defaults to [`zero_init`](/docs/api-initializers#zero_init).             |
| `dropout`      | <tt>Optional[float]</tt>           | Dropout rate to avoid overfitting.                                                                                 |
| `normalize`    | <tt>bool</tt>                      | Whether or not to apply [layer normalization](#layernorm). Defaults to `False`.                                    |
| **RETURNS**    | <tt>Model[Floats2d, Floats2d]</tt> | The created dense layer.                                                                                           |

```python
https://github.com/explosion/thinc/blob/master/thinc/layers/gelu.py
```

### ReluK {#reluk tag="function"}

<inline-list>

- **Input:** <ndarray shape="batch_size, nI">Floats2d</ndarray>
- **Output:** <ndarray shape="batch_size, nO">Floats2d</ndarray>
- **Parameters:** <ndarray shape="nO, nI">W</ndarray>,
  <ndarray shape="nO,">b</ndarray>

</inline-list>

A dense layer with the ReLU activation function where the maximum value is
clipped at `k`. A common choice is `k=6` introduced for convolutional deep
belief networks
[(Krizhevsky, 2010)](https://www.cs.toronto.edu/~kriz/conv-cifar10-aug2010.pdf).
The resulting function `relu6` is commonly used in low-precision scenarios.

| Argument       | Type                               | Description                                                                                                                  |
| -------------- | ---------------------------------- | ---------------------------------------------------------------------------------------------------------------------------- |
| `nO`           | <tt>Optional[int]</tt>             | The size of the output vectors.                                                                                              |
| `nI`           | <tt>Optional[int]</tt>             | The size of the input vectors.                                                                                               |
| _keyword-only_ |                                    |                                                                                                                              |
| `init_W`       | <tt>Callable</tt>                  | A function to initialize the weights matrix. Defaults to [`glorot_uniform_init`](/docs/api-initializers#glorot_uniform_init) |
| `init_b`       | <tt>Callable</tt>                  | A function to initialize the bias vector. Defaults to [`zero_init`](/docs/api-initializers#zero_init).                       |
| `dropout`      | <tt>Optional[float]</tt>           | Dropout rate to avoid overfitting.                                                                                           |
| `normalize`    | <tt>bool</tt>                      | Whether or not to apply [layer normalization](#layernorm). Defaults to `False`.                                              |
| `k`            | <tt>float</tt>                     | Maximum value. Defaults to `6.0`..                                                                                           |
| **RETURNS**    | <tt>Model[Floats2d, Floats2d]</tt> | The created dense layer.                                                                                                     |

```python
https://github.com/explosion/thinc/blob/master/thinc/layers/clipped_linear.py#L132
```

### HardSigmoid {#hardsigmoid tag="function"}

<inline-list>

- **Input:** <ndarray shape="batch_size, nI">Floats2d</ndarray>
- **Output:** <ndarray shape="batch_size, nO">Floats2d</ndarray>
- **Parameters:** <ndarray shape="nO, nI">W</ndarray>,
  <ndarray shape="nO,">b</ndarray>

</inline-list>

A dense layer with hard sigmoid activation function, which is a fast linear
approximation of sigmoid, defined as `max(0, min(1, x * 0.2 + 0.5))`.

| Argument       | Type                               | Description                                                                                                                  |
| -------------- | ---------------------------------- | ---------------------------------------------------------------------------------------------------------------------------- |
| `nO`           | <tt>Optional[int]</tt>             | The size of the output vectors.                                                                                              |
| `nI`           | <tt>Optional[int]</tt>             | The size of the input vectors.                                                                                               |
| _keyword-only_ |                                    |                                                                                                                              |
| `init_W`       | <tt>Callable</tt>                  | A function to initialize the weights matrix. Defaults to [`glorot_uniform_init`](/docs/api-initializers#glorot_uniform_init) |
| `init_b`       | <tt>Callable</tt>                  | A function to initialize the bias vector. Defaults to [`zero_init`](/docs/api-initializers#zero_init).                       |
| `dropout`      | <tt>Optional[float]</tt>           | Dropout rate to avoid overfitting.                                                                                           |
| `normalize`    | <tt>bool</tt>                      | Whether or not to apply [layer normalization](#layernorm). Defaults to `False`.                                              |
| **RETURNS**    | <tt>Model[Floats2d, Floats2d]</tt> | The created dense layer.                                                                                                     |

```python
https://github.com/explosion/thinc/blob/master/thinc/layers/clipped_linear.py#L90
```

### HardTanh {#hardtanh tag="function"}

<inline-list>

- **Input:** <ndarray shape="batch_size, nI">Floats2d</ndarray>
- **Output:** <ndarray shape="batch_size, nO">Floats2d</ndarray>
- **Parameters:** <ndarray shape="nO, nI">W</ndarray>,
  <ndarray shape="nO,">b</ndarray>

</inline-list>

A dense layer with hard tanh activation function, which is a fast linear
approximation of tanh, defined as `max(-1, min(1, x))`.

| Argument       | Type                               | Description                                                                                                                  |
| -------------- | ---------------------------------- | ---------------------------------------------------------------------------------------------------------------------------- |
| `nO`           | <tt>Optional[int]</tt>             | The size of the output vectors.                                                                                              |
| `nI`           | <tt>Optional[int]</tt>             | The size of the input vectors.                                                                                               |
| _keyword-only_ |                                    |                                                                                                                              |
| `init_W`       | <tt>Callable</tt>                  | A function to initialize the weights matrix. Defaults to [`glorot_uniform_init`](/docs/api-initializers#glorot_uniform_init) |
| `init_b`       | <tt>Callable</tt>                  | A function to initialize the bias vector. Defaults to [`zero_init`](/docs/api-initializers#zero_init).                       |
| `dropout`      | <tt>Optional[float]</tt>           | Dropout rate to avoid overfitting.                                                                                           |
| `normalize`    | <tt>bool</tt>                      | Whether or not to apply [layer normalization](#layernorm). Defaults to `False`.                                              |
| **RETURNS**    | <tt>Model[Floats2d, Floats2d]</tt> | The created dense layer.                                                                                                     |

```python
https://github.com/explosion/thinc/blob/master/thinc/layers/clipped_linear.py#L111
```

### ClippedLinear {#clippedlinear tag="function"}

<inline-list>

- **Input:** <ndarray shape="batch_size, nI">Floats2d</ndarray>
- **Output:** <ndarray shape="batch_size, nO">Floats2d</ndarray>
- **Parameters:** <ndarray shape="nO, nI">W</ndarray>,
  <ndarray shape="nO,">b</ndarray>

</inline-list>

A dense layer implementing a flexible clipped linear activation function of the
form `max(min_value, min(max_value, x * slope + offset))`. It is used to
implement the [`ReluK`](#reluk), [`HardSigmoid`](#hardsigmoid), and
[`HardTanh`](#hardtanh) layers.

| Argument       | Type                               | Description                                                                                                                  |
| -------------- | ---------------------------------- | ---------------------------------------------------------------------------------------------------------------------------- |
| `nO`           | <tt>Optional[int]</tt>             | The size of the output vectors.                                                                                              |
| `nI`           | <tt>Optional[int]</tt>             | The size of the input vectors.                                                                                               |
| _keyword-only_ |                                    |                                                                                                                              |
| `init_W`       | <tt>Callable</tt>                  | A function to initialize the weights matrix. Defaults to [`glorot_uniform_init`](/docs/api-initializers#glorot_uniform_init) |
| `init_b`       | <tt>Callable</tt>                  | A function to initialize the bias vector. Defaults to [`zero_init`](/docs/api-initializers#zero_init).                       |
| `dropout`      | <tt>Optional[float]</tt>           | Dropout rate to avoid overfitting.                                                                                           |
| `normalize`    | <tt>bool</tt>                      | Whether or not to apply [layer normalization](#layernorm). Defaults to `False`.                                              |
| `slope`        | <tt>float</tt>                     | The slope of the linear function: `input * slope`.                                                                           |
| `offset`       | <tt>float</tt>                     | The offset or intercept of the linear function: `input * slope + offset`.                                                    |
| `min_val`      | <tt>float</tt>                     | Minimum value to clip to.                                                                                                    |
| `max_val`      | <tt>float</tt>                     | Maximum value to clip to.                                                                                                    |
| **RETURNS**    | <tt>Model[Floats2d, Floats2d]</tt> | The created dense layer.                                                                                                     |

```python
https://github.com/explosion/thinc/blob/master/thinc/layers/clipped_linear.py
```

### HardSwish {#hardswish tag="function"}

<inline-list>

- **Input:** <ndarray shape="batch_size, nI">Floats2d</ndarray>
- **Output:** <ndarray shape="batch_size, nO">Floats2d</ndarray>
- **Parameters:** <ndarray shape="nO, nI">W</ndarray>,
  <ndarray shape="nO,">b</ndarray>

</inline-list>

A dense layer implementing the hard Swish activation function, which is a fast
linear approximation of Swish: `x * hard_sigmoid(x)`.

| Argument       | Type                               | Description                                                                                                        |
| -------------- | ---------------------------------- | ------------------------------------------------------------------------------------------------------------------ |
| `nO`           | <tt>Optional[int]</tt>             | The size of the output vectors.                                                                                    |
| `nI`           | <tt>Optional[int]</tt>             | The size of the input vectors.                                                                                     |
| _keyword-only_ |                                    |                                                                                                                    |
| `init_W`       | <tt>Callable</tt>                  | A function to initialize the weights matrix. Defaults to [`he_normal_init`](/docs/api-initializers#he_normal_init) |
| `init_b`       | <tt>Callable</tt>                  | A function to initialize the bias vector. Defaults to [`zero_init`](/docs/api-initializers#zero_init).             |
| `dropout`      | <tt>Optional[float]</tt>           | Dropout rate to avoid overfitting.                                                                                 |
| `normalize`    | <tt>bool</tt>                      | Whether or not to apply [layer normalization](#layernorm). Defaults to `False`.                                    |
| **RETURNS**    | <tt>Model[Floats2d, Floats2d]</tt> | The created dense layer.                                                                                           |

```python
https://github.com/explosion/thinc/blob/master/thinc/layers/hard_swish.py
```

### HardSwishMobileNet {#hardswishmobilenet tag="function"}

<inline-list>

- **Input:** <ndarray shape="batch_size, nI">Floats2d</ndarray>
- **Output:** <ndarray shape="batch_size, nO">Floats2d</ndarray>
- **Parameters:** <ndarray shape="nO, nI">W</ndarray>,
  <ndarray shape="nO,">b</ndarray>

</inline-list>

A dense layer implementing the a variant of the fast linear hard Swish
activation function used in `MobileNetV3`
[(Howard et al., 2019)](https://arxiv.org/abs/1905.02244), defined as
`x * (relu6(x + 3) / 6)`.

| Argument       | Type                               | Description                                                                                                        |
| -------------- | ---------------------------------- | ------------------------------------------------------------------------------------------------------------------ |
| `nO`           | <tt>Optional[int]</tt>             | The size of the output vectors.                                                                                    |
| `nI`           | <tt>Optional[int]</tt>             | The size of the input vectors.                                                                                     |
| _keyword-only_ |                                    |                                                                                                                    |
| `init_W`       | <tt>Callable</tt>                  | A function to initialize the weights matrix. Defaults to [`he_normal_init`](/docs/api-initializers#he_normal_init) |
| `init_b`       | <tt>Callable</tt>                  | A function to initialize the bias vector. Defaults to [`zero_init`](/docs/api-initializers#zero_init).             |
| `dropout`      | <tt>Optional[float]</tt>           | Dropout rate to avoid overfitting.                                                                                 |
| `normalize`    | <tt>bool</tt>                      | Whether or not to apply [layer normalization](#layernorm). Defaults to `False`.                                    |
| **RETURNS**    | <tt>Model[Floats2d, Floats2d]</tt> | The created dense layer.                                                                                           |

```python
https://github.com/explosion/thinc/blob/master/thinc/layers/hard_swish_mobilenet.py
```

### MultiSoftmax {#multisoftmax tag="function"}

<inline-list>

- **Input:** <ndarray shape="batch_size, nI">Floats2d</ndarray>
- **Output:** <ndarray shape="batch_size, nO">Floats2d</ndarray>
- **Parameters:** <ndarray shape="nO, nI">W</ndarray>,
  <ndarray shape="nO,">b</ndarray>

</inline-list>

Neural network layer that predicts several multi-class attributes at once. For
instance, we might predict one class with six variables, and another with five.
We predict the 11 neurons required for this, and then softmax them such that
columns 0-6 make a probability distribution and columns 6-11 make another.

| Argument    | Type                               | Description                      |
| ----------- | ---------------------------------- | -------------------------------- |
| `nOs`       | <tt>Tuple[int, ...]</tt>           | The sizes of the output vectors. |
| `nI`        | <tt>Optional[int]</tt>             | The size of the input vectors.   |
| **RETURNS** | <tt>Model[Floats2d, Floats2d]</tt> | The created multi softmax layer. |

```python
https://github.com/explosion/thinc/blob/master/thinc/layers/multisoftmax.py
```

### ParametricAttention {#parametricattention tag="function"}

<inline-list>

- **Input:** <ndarray>Ragged</ndarray>
- **Output:** <ndarray>Ragged</ndarray>
- **Parameters:** <ndarray shape="nO,">Q</ndarray>

</inline-list>

A layer that uses the parametric attention scheme described by
[Yang et al. (2016)](https://www.cs.cmu.edu/~./hovy/papers/16HLT-hierarchical-attention-networks.pdf).
The layer learns a parameter vector that is used as the keys in a single-headed
attention mechanism.

| Argument    | Type                           | Description                     |
| ----------- | ------------------------------ | ------------------------------- |
| `nO`        | <tt>Optional[int]</tt>         | The size of the output vectors. |
| **RETURNS** | <tt>Model[Ragged, Ragged]</tt> | The created attention layer.    |

```python
https://github.com/explosion/thinc/blob/master/thinc/layers/parametricattention.py
```

### Relu {#relu tag="function"}

<inline-list>

- **Input:** <ndarray shape="batch_size, nI">Floats2d</ndarray>
- **Output:** <ndarray shape="batch_size, nO">Floats2d</ndarray>
- **Parameters:** <ndarray shape="nO, nI">W</ndarray>,
  <ndarray shape="nO,">b</ndarray>

</inline-list>

A dense layer with Relu activation.

| Argument       | Type                               | Description                                                                                                                  |
| -------------- | ---------------------------------- | ---------------------------------------------------------------------------------------------------------------------------- |
| `nO`           | <tt>Optional[int]</tt>             | The size of the output vectors.                                                                                              |
| `nI`           | <tt>Optional[int]</tt>             | The size of the input vectors.                                                                                               |
| _keyword-only_ |                                    |                                                                                                                              |
| `init_W`       | <tt>Callable</tt>                  | A function to initialize the weights matrix. Defaults to [`glorot_uniform_init`](/docs/api-initializers#glorot_uniform_init) |
| `init_b`       | <tt>Callable</tt>                  | A function to initialize the bias vector. Defaults to [`zero_init`](/docs/api-initializers#zero_init).                       |
| `dropout`      | <tt>Optional[float]</tt>           | Dropout rate to avoid overfitting.                                                                                           |
| `normalize`    | <tt>bool</tt>                      | Whether or not to apply [layer normalization](#layernorm), (default: False).                                                 |
| **RETURNS**    | <tt>Model[Floats2d, Floats2d]</tt> | The created Relu layer.                                                                                                      |

```python
https://github.com/explosion/thinc/blob/master/thinc/layers/relu.py
```

### Softmax {#softmax tag="function"}

<inline-list>

- **Input:** <ndarray shape="batch_size, nI">Floats2d</ndarray>
- **Output:** <ndarray shape="batch_size, nO">Floats2d</ndarray>
- **Parameters:** <ndarray shape="nO, nI">W</ndarray>,
  <ndarray shape="nO,">b</ndarray>

</inline-list>

A dense layer with a softmax activation. This is usually used as a prediction
layer. Vectors produced by the softmax function sum to 1, and have values
between 0 and 1, so each vector can be interpreted as a probability
distribution.

| Argument       | Type                               | Description                                                                                              |
| -------------- | ---------------------------------- | -------------------------------------------------------------------------------------------------------- |
| `nO`           | <tt>Optional[int]</tt>             | The size of the output vectors.                                                                          |
| `nI`           | <tt>Optional[int]</tt>             | The size of the input vectors.                                                                           |
| _keyword-only_ |                                    |                                                                                                          |
| `init_W`       | <tt>Callable</tt>                  | A function to initialize the weights matrix. Defaults to [`zero_init`](/docs/api-initializers#zero_init) |
| `init_b`       | <tt>Callable</tt>                  | A function to initialize the bias vector. Defaults to [`zero_init`](/docs/api-initializers#zero_init).   |
| **RETURNS**    | <tt>Model[Floats2d, Floats2d]</tt> | The created softmax layer.                                                                               |

```python
https://github.com/explosion/thinc/blob/master/thinc/layers/softmax.py
```

### Softmax_v2 {#softmax_v2 tag="function"}

<inline-list>

- **Input:** <ndarray shape="batch_size, nI">Floats2d</ndarray>
- **Output:** <ndarray shape="batch_size, nO">Floats2d</ndarray>
- **Parameters:** <ndarray shape="nO, nI">W</ndarray>,
  <ndarray shape="nO,">b</ndarray>

</inline-list>

A dense layer with a softmax activation. This is usually used as a prediction
layer. Vectors produced by the softmax function sum to 1, and have values
between 0 and 1, so each vector can be interpreted as a probability
distribution.

`Softmax_v2` supports outputting unnormalized probabilities during inference by
using `normalize_outputs=False` as an argument. This is useful when we are only
interested in finding the top-k classes, but not their probabilities. Computing
unnormalized probabilities is faster, because it skips the expensive
normalization step.

The `temperature` argument of `Softmax_v2` provides control of the softmax
distribution. Values larger than 1 increase entropy and values between 0 and 1
(exclusive) decrease entropy of the distribution. The default temperature of 1
will calculate the unmodified softmax distribution. `temperature` is not used
during inference when `normalize_outputs=False`.

| Argument            | Type                               | Description                                                                                              |
| ------------------- | ---------------------------------- | -------------------------------------------------------------------------------------------------------- |
| `nO`                | <tt>Optional[int]</tt>             | The size of the output vectors.                                                                          |
| `nI`                | <tt>Optional[int]</tt>             | The size of the input vectors.                                                                           |
| _keyword-only_      |                                    |                                                                                                          |
| `init_W`            | <tt>Callable</tt>                  | A function to initialize the weights matrix. Defaults to [`zero_init`](/docs/api-initializers#zero_init) |
| `init_b`            | <tt>Callable</tt>                  | A function to initialize the bias vector. Defaults to [`zero_init`](/docs/api-initializers#zero_init).   |
| `normalize_outputs` | <tt>bool</tt>                      | Return normalized probabilities during inference. Defaults to `True`.                                    |
| `temperature`       | <tt>float</tt>                     | Temperature to divide logits by. Defaults to `1.0`.                                                      |
| **RETURNS**         | <tt>Model[Floats2d, Floats2d]</tt> | The created softmax layer.                                                                               |

```python
https://github.com/explosion/thinc/blob/master/thinc/layers/softmax.py
```

### SparseLinear {#sparselinear tag="function"}

<inline-list>

- **Input:** <ndarray>Tuple[ArrayXd, ArrayXd, ArrayXd]</ndarray>
- **Output:** <ndarray>ArrayXd</ndarray>
- **Parameters:** <ndarray shape="nO*length,">W</ndarray>,
  <ndarray shape="nO,">b</ndarray>, `length` <tt>int</tt>

</inline-list>

A sparse linear layer using the "hashing trick". Useful for tasks such as text
classification. Inputs to the layer should be a tuple of arrays
`(keys, values, lengths)`, where the `keys` and `values` are arrays of the same
length, describing the concatenated batch of input features and their values.
The `lengths` array should have one entry per sequence in the batch, and the sum
of the lengths should equal the length of the keys and values array.

| Argument    | Type                                                      | Description                                              |
| ----------- | --------------------------------------------------------- | -------------------------------------------------------- |
| `nO`        | <tt>Optional[int]</tt>                                    | The size of the output vectors.                          |
| `length`    | <tt>int</tt>                                              | The size of the weights vector, to be tuned empirically. |
| **RETURNS** | <tt>Model[Tuple[ArrayXd, ArrayXd, ArrayXd], ArrayXd]</tt> | The created layer.                                       |

```python
https://github.com/explosion/thinc/blob/master/thinc/layers/sparselinear.pyx
```

## Reduction operations {#reduction-ops}

### reduce_first {#reduce_first tag="function"}

<inline-list>

- **Input:** <ndarray>Ragged</ndarray>
- **Output:** <ndarray shape="batch_size, nO">ArrayXd</ndarray>

</inline-list>

Pooling layer that reduces the dimensions of the data by selecting the first
item of each sequence. This is most useful after multi-head attention layers,
which can learn to assign a good feature representation for the sequence to one
of its elements.

| Argument    | Type                            | Description                |
| ----------- | ------------------------------- | -------------------------- |
| **RETURNS** | <tt>Model[Ragged, ArrayXd]</tt> | The created pooling layer. |

```python
https://github.com/explosion/thinc/blob/master/thinc/layers/reduce_first.py
```

### reduce_last {#reduce_last tag="function"}

Pooling layer that reduces the dimensions of the data by selecting the last item
of each sequence. This is typically used after multi-head attention or recurrent
neural network layers such as LSTMs, which can learn to assign a good feature
representation for the sequence to its final element.

<inline-list>

- **Input:** <ndarray>Ragged</ndarray>
- **Output:** <ndarray shape="batch_size, nO">ArrayXd</ndarray>

</inline-list>

| Argument    | Type                            | Description                |
| ----------- | ------------------------------- | -------------------------- |
| **RETURNS** | <tt>Model[Ragged, ArrayXd]</tt> | The created pooling layer. |

```python
https://github.com/explosion/thinc/blob/master/thinc/layers/reduce_last.py
```

### reduce_max {#reduce_max tag="function"}

<inline-list>

- **Input:** <ndarray>Ragged</ndarray>
- **Output:** <ndarray shape="batch_size, nO">Floats2d</ndarray>

</inline-list>

Pooling layer that reduces the dimensions of the data by selecting the maximum
value for each feature. A `ValueError` is raised if any element in `lengths` is
zero.

| Argument    | Type                             | Description                |
| ----------- | -------------------------------- | -------------------------- |
| **RETURNS** | <tt>Model[Ragged, Floats2d]</tt> | The created pooling layer. |

```python
https://github.com/explosion/thinc/blob/master/thinc/layers/reduce_max.py
```

### reduce_mean {#reduce_mean tag="function"}

<inline-list>

- **Input:** <ndarray>Ragged</ndarray>
- **Output:** <ndarray shape="batch_size, nO">Floats2d</ndarray>

</inline-list>

Pooling layer that reduces the dimensions of the data by computing the average
value of each feature. Zero-length sequences are reduced to the zero vector.

| Argument    | Type                             | Description                |
| ----------- | -------------------------------- | -------------------------- |
| **RETURNS** | <tt>Model[Ragged, Floats2d]</tt> | The created pooling layer. |

```python
https://github.com/explosion/thinc/blob/master/thinc/layers/reduce_mean.py
```

### reduce_sum {#reduce_sum tag="function"}

<inline-list>

- **Input:** <ndarray>Ragged</ndarray>
- **Output:** <ndarray shape="batch_size, nO">Floats2d</ndarray>

</inline-list>

Pooling layer that reduces the dimensions of the data by computing the sum for
each feature. Zero-length sequences are reduced to the zero vector.

| Argument    | Type                             | Description                |
| ----------- | -------------------------------- | -------------------------- |
| **RETURNS** | <tt>Model[Ragged, Floats2d]</tt> | The created pooling layer. |

```python
https://github.com/explosion/thinc/blob/master/thinc/layers/reduce_sum.py
```

---

## Combinators {#combinators}

Combinators are layers that express **higher-order functions**: they take one or
more layers as arguments and express some relationship or perform some
additional logic around the child layers. Combinators can also be used to
[overload operators](/docs/usage-models#operators). For example, binding `chain`
to `>>` allows you to write `Relu(512) >> Softmax()` instead of
`chain(Relu(512), Softmax())`.

### add {#add tag="function"}

Compose two or more models `f`, `g`, etc, such that their outputs are added,
i.e. `add(f, g)(x)` computes `f(x) + g(x)`.

| Argument    | Type                         | Description            |
| ----------- | ---------------------------- | ---------------------- |
| `*layers`   | <tt>Model[Any, ArrayXd]</tt> | The models to compose. |
| **RETURNS** | <tt>Model[Any, ArrayXd]</tt> | The composed model.    |

```python
https://github.com/explosion/thinc/blob/master/thinc/layers/add.py
```

### bidirectional {#bidirectional tag="function"}

Stitch two RNN models into a bidirectional layer. Expects squared sequences.

| Argument    | Type                                     | Description                       |
| ----------- | ---------------------------------------- | --------------------------------- |
| `l2r`       | <tt>Model[Padded, Padded]</tt>           | The first model.                  |
| `r2l`       | <tt>Optional[Model[Padded, Padded]]</tt> | The second model.                 |
| **RETURNS** | <tt>Model[Padded, Padded]</tt>           | The composed bidirectional layer. |

```python
https://github.com/explosion/thinc/blob/master/thinc/layers/bidirectional.py
```

### chain {#chain tag="function"}

Compose two or more models such that they become layers of a single feed-forward
model, e.g. `chain(f, g)` computes `g(f(x))`.

| Argument    | Type           | Description                       |
| ----------- | -------------- | --------------------------------- |
| `layer1 `   | <tt>Model</tt> | The first model to compose.       |
| `layer2`    | <tt>Model</tt> | The second model to compose.      |
| `*layers`   | <tt>Model</tt> | Any additional models to compose. |
| **RETURNS** | <tt>Model</tt> | The composed feed-forward model.  |

```python
https://github.com/explosion/thinc/blob/master/thinc/layers/chain.py
```

### clone {#clone tag="function"}

Construct `n` copies of a layer, with distinct weights. For example,
`clone(f, 3)(x)` computes `f(f'(f''(x)))`.

| Argument    | Type           | Description                                      |
| ----------- | -------------- | ------------------------------------------------ |
| `orig`      | <tt>Model</tt> | The layer to copy.                               |
| `n`         | <tt>int</tt>   | The number of copies to construct.               |
| **RETURNS** | <tt>Model</tt> | A composite model containing two or more copies. |

```python
https://github.com/explosion/thinc/blob/master/thinc/layers/clone.py
```

### concatenate {#concatenate tag="function"}

Compose two or more models `f`, `g`, etc, such that their outputs are
concatenated, i.e. `concatenate(f, g)(x)` computes `hstack(f(x), g(x))`.

| Argument    | Type                | Description            |
| ----------- | ------------------- | ---------------------- |
| `*layers`   | <tt>Model</tt>, ... | The models to compose. |
| **RETURNS** | <tt>Model</tt>      | The composed model.    |

```python
https://github.com/explosion/thinc/blob/master/thinc/layers/concatenate.py
```

### map_list {#map_list tag="function"}

Map a child layer across list inputs.

| Argument    | Type                                  | Description             |
| ----------- | ------------------------------------- | ----------------------- |
| `layer`     | <tt>Model[InT, OutT]</tt>             | The child layer to map. |
| **RETURNS** | <tt>Model[List[InT], List[OutT]]</tt> | The composed model.     |

```python
https://github.com/explosion/thinc/blob/master/thinc/layers/map_list.py
```

### expand_window {#expand_window tag="function"}

<inline-list>

- **Input:** <ndarray shape="batch_size, nI">Floats2d, Ragged</ndarray>
- **Output:** <ndarray shape="batch_size, nO">Floats2d, Ragged</ndarray>
- **Attrs:** `window_size` <tt>int</tt>

</inline-list>

For each vector in an input, construct an output vector that contains the input
and a window of surrounding vectors. This is one step in a convolution. If the
`window_size` is three, the output size `nO` will be `nI * 7` after
concatenating three contextual vectors from the left, and three from the right,
to each input vector. In general, `nO` equals `nI * (2 * window_size + 1)`.

| Argument      | Type                 | Description                                                                    |
| ------------- | -------------------- | ------------------------------------------------------------------------------ |
| `window_size` | <tt>int</tt>         | The window size (default 1) that determines the number of surrounding vectors. |
| **RETURNS**   | <tt>Model[T, T]</tt> | The created layer for adding context to vectors.                               |

```python
https://github.com/explosion/thinc/blob/master/thinc/layers/expand_window.py
```

### noop {#noop tag="function"}

Transform a sequences of layers into a null operation.

| Argument    | Type           | Description            |
| ----------- | -------------- | ---------------------- |
| `*layers`   | <tt>Model</tt> | The models to compose. |
| **RETURNS** | <tt>Model</tt> | The composed model.    |

```python
https://github.com/explosion/thinc/blob/master/thinc/layers/noop.py
```

### residual {#residual tag="function"}

<inline-list>

- **Input:** <ndarray>List[FloatsXd]</ndarray> / <ndarray>Ragged</ndarray> /
  <ndarray>Padded</ndarray> / <ndarray>FloatsXd</ndarray>
  <ndarray>Floats1d</ndarray> <ndarray>Floats2d</ndarray>
  <ndarray>Floats3d</ndarray> <ndarray>Floats4d</ndarray>
- **Output:** <ndarray>List[FloatsXd]</ndarray> / <ndarray>Ragged</ndarray> /
  <ndarray>Padded</ndarray> / <ndarray>FloatsXd</ndarray>
  <ndarray>Floats1d</ndarray> <ndarray>Floats2d</ndarray>
  <ndarray>Floats3d</ndarray> <ndarray>Floats4d</ndarray>

</inline-list>

A unary combinator creating a residual connection. This converts a layer
computing `f(x)` into one that computes `f(x)+x`. Gradients flow through
residual connections directly, helping the network to learn more smoothly.

| Argument    | Type                 | Description                                        |
| ----------- | -------------------- | -------------------------------------------------- |
| `layer`     | <tt>Model[T, T]</tt> | A model with the same input and output types.      |
| **RETURNS** | <tt>Model[T, T]</tt> | A model with the unchanged input and output types. |

```python
https://github.com/explosion/thinc/blob/master/thinc/layers/residual.py
```

### tuplify {#tuplify tag="function"}

Give each child layer a separate copy of the input, and the combine the output
of the child layers into a tuple. Useful for providing original and modified
input to a downstream layer.

On the backward pass the loss from each child is added together, so when using
custom datatypes they should define an addition operator.

| Argument    | Type                          | Description                      |
| ----------- | ----------------------------- | -------------------------------- |
| `*layers`   | <tt>Model[Any, T] ...</tt>    | The models to compose.           |
| **RETURNS** | <tt>Model[Any, Tuple[T]]</tt> | The composed feed-forward model. |

```python
https://github.com/explosion/thinc/blob/master/thinc/layers/tuplify.py
```

### siamese {#siamese tag="function"}

Combine and encode a layer and a similarity function to form a
[siamese architecture](https://en.wikipedia.org/wiki/Siamese_neural_network).
Typically used to learn symmetric relationships, such as redundancy detection.

| Argument     | Type                           | Description                               |
| ------------ | ------------------------------ | ----------------------------------------- |
| `layer`      | <tt>Model</tt>                 | The layer to run over the pair of inputs. |
| `similarity` | <tt>Model</tt>                 | The similarity layer.                     |
| **RETURNS**  | <tt>Model[Tuple, ArrayXd]</tt> | The created siamese layer.                |

```python
https://github.com/explosion/thinc/blob/master/thinc/layers/siamese.py
```

### uniqued {#uniqued tag="function"}

Group inputs to a layer, so that the layer only has to compute for the unique
values. The data is transformed back before output, and the same transformation
is applied for the gradient. Effectively, this is a cache local to each
minibatch. The `uniqued` wrapper is useful for word inputs, because common words
are seen often, but we may want to compute complicated features for the words,
using e.g. character LSTM.

| Argument       | Type                             | Description                  |
| -------------- | -------------------------------- | ---------------------------- |
| `layer`        | <tt>Model</tt>                   | The layer.                   |
| _keyword-only_ |                                  |                              |
| `column`       | <tt>int</tt>                     | The column. Defaults to `0`. |
| **RETURNS**    | <tt>Model[Ints2d, Floats2d]</tt> | The composed model.          |

```python
https://github.com/explosion/thinc/blob/master/thinc/layers/uniqued.py
```

---

## Data type transfers {#transfers}

### array_getitem, ints_getitem, floats_getitem {#array_getitem tag="function"}

<inline-list>

- **Input:** <ndarray>ArrayXd</ndarray>
- **Output:** <ndarray>ArrayXd</ndarray>

</inline-list>

Index into input arrays, and return the subarrays. Multi-dimensional indexing
can be performed by passing in a tuple, and slicing can be performed using the
slice object. For instance, `X[:, :-1]` would be
`(slice(None, None), slice(None, -1))`.

| Argument | Type                                                                                          | Description                |
| -------- | --------------------------------------------------------------------------------------------- | -------------------------- |
| `index`  | <tt>Union[Union[int, slice, Sequence[int]], Tuple[Union[int, slice, Sequence[int]], ...]</tt> | A valid numpy-style index. |

```python
https://github.com/explosion/thinc/blob/master/thinc/layers/array_getitem.py
```

### list2array {#list2array tag="function"}

<inline-list>

- **Input:** <ndarray>List2d</ndarray>
- **Output:** <ndarray>Array2d</ndarray>

</inline-list>

Transform sequences to ragged arrays if necessary. If sequences are already
ragged, do nothing. A ragged array is a tuple `(data, lengths)`, where `data` is
the concatenated data.

| Argument    | Type                            | Description                              |
| ----------- | ------------------------------- | ---------------------------------------- |
| **RETURNS** | <tt>Model[List2d, Array2d]</tt> | The layer to compute the transformation. |

```python
https://github.com/explosion/thinc/blob/master/thinc/layers/list2array.py
```

### list2ragged {#list2ragged tag="function"}

<inline-list>

- **Input:** <ndarray>ListXd</ndarray>
- **Output:** <ndarray>Ragged</ndarray>

</inline-list>

Transform sequences to ragged arrays if necessary and return the ragged array.
If sequences are already ragged, do nothing. A ragged array is a tuple
`(data, lengths)`, where `data` is the concatenated data.

| Argument    | Type                           | Description                              |
| ----------- | ------------------------------ | ---------------------------------------- |
| **RETURNS** | <tt>Model[ListXd, Ragged]</tt> | The layer to compute the transformation. |

```python
https://github.com/explosion/thinc/blob/master/thinc/layers/list2ragged.py
```

### list2padded {#list2padded tag="function"}

<inline-list>

- **Input:** <ndarray>List2d</ndarray>
- **Output:** <ndarray>Padded</ndarray>

</inline-list>

Create a layer to convert a list of array inputs into
[`Padded`](/docs/api-types#padded).

| Argument    | Type                           | Description                              |
| ----------- | ------------------------------ | ---------------------------------------- |
| **RETURNS** | <tt>Model[List2d, Padded]</tt> | The layer to compute the transformation. |

```python
https://github.com/explosion/thinc/blob/master/thinc/layers/list2padded.py
```

### ragged2list {#ragged2list tag="function"}

<inline-list>

- **Input:** <ndarray>Ragged</ndarray>
- **Output:** <ndarray>ListXd</ndarray>

</inline-list>

Transform sequences from a ragged format into lists.

| Argument    | Type                           | Description                              |
| ----------- | ------------------------------ | ---------------------------------------- |
| **RETURNS** | <tt>Model[Ragged, ListXd]</tt> | The layer to compute the transformation. |

```python
https://github.com/explosion/thinc/blob/master/thinc/layers/ragged2list.py
```

### padded2list {#padded2list tag="function"}

<inline-list>

- **Input:** <ndarray>Padded</ndarray>
- **Output:** <ndarray>List2d</ndarray>

</inline-list>

Create a layer to convert a [`Padded`](/docs/api-types#padded) input into a list
of arrays.

| Argument    | Type                           | Description                              |
| ----------- | ------------------------------ | ---------------------------------------- |
| **RETURNS** | <tt>Model[Padded, List2d]</tt> | The layer to compute the transformation. |

```python
https://github.com/explosion/thinc/blob/master/thinc/layers/padded2list.py
```

### remap_ids {#remap_ids tag="function"}

<inline-list>

- **Input:** <tt>Union[Sequence[Hashable], Ints1d, Ints2d]</tt>
- **Output:** <ndarray>Ints2d</ndarray>

</inline-list>

<<<<<<< HEAD
Remap a sequence of strings, integers or other hashable inputs using a mapping
table, usually as a preprocessing step before embeddings. The input can also be
a two dimensional integer array in which case the `column: int` attribute tells
the `remap_ids` layer which column of the array to map with the
`mapping_table: Dict[Any, int]`. Both attributes can be passed during
initialization, but since during `forward` they are retrieved from
`model.attrs`, they can be set any time before calling `forward`. This means
that they can also be changed between calls. Before calling `forward` the
`mapping_table` has to be set and for 2D inputs the `column` is also required.
=======
Remap a sequence of strings, integers or other hashable inputs using a
mapping table, usually as a preprocessing step before embeddings. The
input can also be a two dimensional integer array in which case the
`column` attribute tells the `remap_ids` layer which column of the
array to map with the `mapping_table`.
Both attributes can be passed on initialization, but since the layer
is designed to retrieve them from `model.attrs` during `forward`,
they can be set
any time before calling `forward`. This means that they can also be
changed between calls. Before calling `forward` the `mapping_table` 
has to be set and for 2D inputs the `column` is also required.

>>>>>>> b9fd3490

| Argument        | Type                                  | Description                                                                                                  |
| --------------- | ------------------------------------- | ------------------------------------------------------------------------------------------------------------ |
| `mapping_table` | <tt>Dict[Any, int]</tt>               | The mapping table to use. Can also be set after initialization by writing to `model.attrs["mapping_table"]`. |
| `default`       | <tt>int</tt>                          | The default value if the input does not have an entry in the mapping table.                                  |
| `column`        | <tt>int</tt>                          | The column to apply the mapper to in case of 2D input.                                                       |
| **RETURNS**     | <tt>Model[Sequence[Any], Ints2d]</tt> | The layer to compute the transformation.                                                                     |

```python
https://github.com/explosion/thinc/blob/master/thinc/layers/remap_ids.py
```

### strings2arrays {#strings2arrays tag="function"}

<inline-list>

- **Input:** <tt>Sequence[Sequence[str]]</tt>
- **Output:** <ndarray>List[Ints2d]</ndarray>

</inline-list>

Transform a sequence of string sequences to a list of arrays.

| Argument    | Type                                                  | Description                              |
| ----------- | ----------------------------------------------------- | ---------------------------------------- |
| **RETURNS** | <tt>Model[Sequence[Sequence[str]], List[Ints2d]]</tt> | The layer to compute the transformation. |

```python
https://github.com/explosion/thinc/blob/master/thinc/layers/strings2arrays.py
```

### with_array {#with_array tag="function"}

<inline-list>

- **Input / output:** <tt>Union[Padded, Ragged, ListXd, ArrayXd]</tt>

</inline-list>

Transform sequence data into a contiguous array on the way into and out of a
model. Handles a variety of sequence types: lists, padded and ragged. If the
input is an array, it is passed through unchanged.

| Argument       | Type                             | Description                   |
| -------------- | -------------------------------- | ----------------------------- |
| `layer`        | <tt>Model[ArrayXd, ArrayXd]</tt> | The layer to wrap.            |
| _keyword-only_ |                                  |                               |
| `pad`          | <tt>int</tt>                     | The padding. Defaults to `0`. |
| **RETURNS**    | <tt>Model</tt>                   | The wrapped layer.            |

```python
https://github.com/explosion/thinc/blob/master/thinc/layers/with_array2d.py
```

### with_array2d {#with_array2d tag="function"}

<inline-list>

- **Input / output:** <tt>Union[Padded, Ragged, List2d, Array2d]</tt>

</inline-list>

Transform sequence data into a contiguous two-dimensional array on the way into
and out of a model. In comparison to the `with_array` layer, the behavior of
this layer mostly differs on `Padded` inputs, as this layer merges the batch and
length axes to form a two-dimensional array. Handles a variety of sequence
types: lists, padded and ragged. If the input is a two-dimensional array, it is
passed through unchanged.

| Argument       | Type                             | Description                   |
| -------------- | -------------------------------- | ----------------------------- |
| `layer`        | <tt>Model[Array2d, Array2d]</tt> | The layer to wrap.            |
| _keyword-only_ |                                  |                               |
| `pad`          | <tt>int</tt>                     | The padding. Defaults to `0`. |
| **RETURNS**    | <tt>Model</tt>                   | The wrapped layer.            |

```python
https://github.com/explosion/thinc/blob/master/thinc/layers/with_array.py
```

### with_flatten {#with_flatten tag="function"}

<inline-list>

- **Input:** <tt>Sequence[Sequence[Any]]</tt>
- **Output:** <tt>ListXd</tt>

</inline-list>

Flatten nested inputs on the way into a layer and reverse the transformation
over the outputs.

| Argument    | Type                                                             | Description        |
| ----------- | ---------------------------------------------------------------- | ------------------ |
| `layer`     | <tt>Model[Sequence[Sequence[Any]], Sequence[Sequence[Any]]]</tt> | The layer to wrap. |
| **RETURNS** | <tt>Model[ListXd, ListXd]</tt>                                   | The wrapped layer. |

```python
https://github.com/explosion/thinc/blob/master/thinc/layers/with_flatten.py
```

### with_padded {#with_padded tag="function"}

<inline-list>

- **Input / output:** <tt>Union[Padded, Ragged, List2d, Floats3d,
  Tuple[Floats3d, Ints1d, Ints1d, Ints1d]]</tt>

</inline-list>

Convert sequence input into the [`Padded`](/docs/api-types#padded) data type on
the way into a layer and reverse the transformation on the output.

| Argument    | Type                           | Description        |
| ----------- | ------------------------------ | ------------------ |
| `layer`     | <tt>Model[Padded, Padded]</tt> | The layer to wrap. |
| **RETURNS** | <tt>Model</tt>                 | The wrapped layer. |

```python
https://github.com/explosion/thinc/blob/master/thinc/layers/with_padded.py
```

### with_ragged {#with_ragged tag="function"}

<inline-list>

- **Input / output:** <tt>Union[Padded, Ragged, ListXd, Floats3d,
  Tuple[Floats2d, Ints1d]]</tt>

</inline-list>

Convert sequence input into the [`Ragged`](/docs/api-types#ragged) data type on
the way into a layer and reverse the transformation on the output.

| Argument    | Type                           | Description        |
| ----------- | ------------------------------ | ------------------ |
| `layer`     | <tt>Model[Ragged, Ragged]</tt> | The layer to wrap. |
| **RETURNS** | <tt>Model</tt>                 | The wrapped layer. |

```python
https://github.com/explosion/thinc/blob/master/thinc/layers/with_ragged.py
```

### with_list {#with_list tag="function"}

<inline-list>

- **Input / output:** <tt>Union[Padded, Ragged, List2d]</tt>

</inline-list>

Convert sequence input into lists on the way into a layer and reverse the
transformation on the outputs.

| Argument    | Type                           | Description        |
| ----------- | ------------------------------ | ------------------ |
| `layer`     | <tt>Model[List2d, List2d]</tt> | The layer to wrap. |
| **RETURNS** | <tt>Model</tt>                 | The wrapped layer. |

```python
https://github.com/explosion/thinc/blob/master/thinc/layers/with_list.py
```

### with_getitem {#with_getitem tag="function"}

<inline-list>

- **Input:** <tt>Tuple</tt>
- **Output:** <tt>Tuple</tt>

</inline-list>

Transform data on the way into and out of a layer by plucking an item from a
tuple.

| Argument    | Type                             | Description                        |
| ----------- | -------------------------------- | ---------------------------------- |
| `idx`       | <tt>int</tt>                     | The index to pluck from the tuple. |
| `layer`     | <tt>Model[ArrayXd, ArrayXd]</tt> | The layer to wrap.                 |
| **RETURNS** | <tt>Model[Tuple, Tuple]</tt>     | The wrapped layer.                 |

```python
https://github.com/explosion/thinc/blob/master/thinc/layers/with_getitem.py
```

### with_reshape {#with_reshape tag="function"}

<inline-list>

- **Input:** <ndarray>Array3d</tt>
- **Output:** <ndarray>Array3d</tt>

</inline-list>

Reshape data on the way into and out from a layer.

| Argument    | Type                             | Description        |
| ----------- | -------------------------------- | ------------------ |
| `layer`     | <tt>Model[Array2d, Array2d]</tt> | The layer to wrap. |
| **RETURNS** | <tt>Model[Array3d, Array3d]</tt> | The wrapped layer. |

```python
https://github.com/explosion/thinc/blob/master/thinc/layers/with_reshape.py
```

### with_debug {#with_debug tag="function"}

<inline-list>

- **Input:** <tt>Any</tt>
- **Output:** <tt>Any</tt>

</inline-list>

Debugging layer that wraps any layer and allows executing callbacks during the
forward pass, backward pass and initialization. The callbacks will receive the
same arguments as the functions they're called in and are executed before the
function runs.

<infobox variant="warning">

This layer should only be used for **debugging, logging, benchmarking etc.**,
not to modify data or perform any other side-effects that are relevant to the
network outside of debugging and testing it. If you need hooks that run in
specific places of the model lifecycle, you should write your own
[custom layer](/docs/usage-models#new-layers). You can use the implementation of
`with_debug` as a template.

</infobox>

```python
### Example
from thinc.api import Linear, with_debug

def on_init(model, X, Y):
    print(f"X: {type(Y)}, Y ({type(Y)})")

model = with_debug(Linear(2, 5), on_init=on_init)
model.initialize()
```

| Argument       | Type                                        | Description                                                                                                                                         |
| -------------- | ------------------------------------------- | --------------------------------------------------------------------------------------------------------------------------------------------------- |
| `layer`        | <tt>Model</tt>                              | The layer to wrap.                                                                                                                                  |
| `name`         | <tt>Optional[str]</tt>                      | Optional name for the wrapped layer, will be prefixed by `debug:`. Defaults to name of the wrapped layer.                                           |
| _keyword-only_ |                                             |                                                                                                                                                     |
| `on_init`      | <tt>Callable[[Model, Any, Any], None]</tt>  | Function called on initialization. Receives the model and the `X` and `Y` passed to [`Model.initialize`](/docs/api-model#initialize), if available. |
| `on_forward`   | <tt>Callable[[Model, Any, bool], None]</tt> | Function called at the start of the forward pass. Receives the model, the inputs and the value of `is_train`.                                       |
| `on_backprop`  | <tt>Callable[[Any], None] = do_nothing</tt> | Function called at the start of the backward pass. Receives the gradient.                                                                           |
| **RETURNS**    | <tt>Model</tt>                              | The wrapped layer.                                                                                                                                  |

```python
https://github.com/explosion/thinc/blob/master/thinc/layers/with_debug.py
```

### with_nvtx_range {#with_nvtx_range tag="function"}

<inline-list>

- **Input:** <tt>Any</tt>
- **Output:** <tt>Any</tt>

</inline-list>

Layer that wraps any layer and marks the forward and backprop passes as an NVTX
range. This can be helpful when profiling GPU performance of a layer.

```python
### Example
from thinc.api import Linear, with_nvtx_range

model = with_nvtx_range(Linear(2, 5))
model.initialize()
```

| Argument         | Type                   | Description                                                                     |
| ---------------- | ---------------------- | ------------------------------------------------------------------------------- |
| `layer`          | <tt>Model</tt>         | The layer to wrap.                                                              |
| `name`           | <tt>Optional[str]</tt> | Optional name for the wrapped layer. Defaults to the name of the wrapped layer. |
| _keyword-only_   |                        |                                                                                 |
| `forward_color`  | <tt>int</tt>           | Identifier of the color to use for the forward pass                             |
| `backprop_color` | <tt>int</tt>           | Identifier of the color to use for the backward pass                            |
| **RETURNS**      | <tt>Model</tt>         | The wrapped layer.                                                              |

```python
https://github.com/explosion/thinc/blob/master/thinc/layers/with_nvtx_range.py
```

### with_signpost_interval {#with_signpost_interval tag="function" new="8.1.1"}

<inline-list>

- **Input:** <tt>Any</tt>
- **Output:** <tt>Any</tt>

</inline-list>

Layer that wraps any layer and marks the init, forward and backprop passes as a
(macOS) signpost interval. This can be helpful when profiling the performance of
a layer using macOS
[Instruments.app](https://help.apple.com/instruments/mac/current/). Use of this
layer requires that the
[`os-signpost`](https://github.com/explosion/os-signpost) package is installed.

```python
### Example
from os_signpost import Signposter
from thinc.api import Linear, with_signpost_interval

signposter = Signposter("com.example.my_subsystem",
    Signposter.Category.DynamicTracing)

model = with_signpost_interval(Linear(2, 5), signposter)
model.initialize()
```

| Argument     | Type                              | Description                                                                     |
| ------------ | --------------------------------- | ------------------------------------------------------------------------------- |
| `layer`      | <tt>Model</tt>                    | The layer to wrap.                                                              |
| `signposter` | <tt>os_signposter.Signposter</tt> | `Signposter` object to log the interval with.                                   |
| `name`       | <tt>Optional[str]</tt>            | Optional name for the wrapped layer. Defaults to the name of the wrapped layer. |
| **RETURNS**  | <tt>Model</tt>                    | The wrapped layer.                                                              |

```python
https://github.com/explosion/thinc/blob/master/thinc/layers/with_signpost_interval.py
```

---

## Wrappers {#wrappers}

### PyTorchWrapper, PyTorchRNNWrapper {#pytorchwrapper tag="function"}

<inline-list>

- **Input:** <tt>Any</tt>
- **Output:** <tt>Any</tt>

</inline-list>

Wrap a [PyTorch](https://pytorch.org) model so that it has the same API as Thinc
models. To optimize the model, you'll need to create a PyTorch optimizer and
call `optimizer.step` after each batch. The `PyTorchRNNWrapper` has the same
signature as the `PyTorchWrapper` and lets you to pass in a custom sequence
model that has the same inputs and output behavior as a
[`torch.nn.RNN`](https://pytorch.org/docs/stable/nn.html#torch.nn.RNN) object.

Your PyTorch model's forward method can take arbitrary positional arguments and
keyword arguments, but must return either a **single tensor** as output or a
**tuple**. You may find
[PyTorch's `register_forward_hook`](https://pytorch.org/docs/stable/nn.html#torch.nn.Module.register_forward_hook)
helpful if you need to adapt the output. The convert functions are used to map
inputs and outputs to and from your PyTorch model. Each function should return
the converted output, and a callback to use during the backward pass:

```python
Xtorch, get_dX = convert_inputs(X)
Ytorch, torch_backprop = model.shims[0](Xtorch, is_train)
Y, get_dYtorch = convert_outputs(Ytorch)
```

To allow maximum flexibility, the [`PyTorchShim`](/docs/api-model#shims) expects
[`ArgsKwargs`](/docs/api-types#argskwargs) objects on the way into the forward
and backward passes. The `ArgsKwargs` objects will be passed straight into the
model in the forward pass, and straight into `torch.autograd.backward` during
the backward pass.

| Argument          | Type                     | Description                                                                              |
| ----------------- | ------------------------ | ---------------------------------------------------------------------------------------- |
| `pytorch_model`   | <tt>Any</tt>             | The PyTorch model.                                                                       |
| `convert_inputs`  | <tt>Callable</tt>        | Function to convert inputs to PyTorch tensors (same signature as `forward` function).    |
| `convert_outputs` | <tt>Callable</tt>        | Function to convert outputs from PyTorch tensors (same signature as `forward` function). |
| **RETURNS**       | <tt>Model[Any, Any]</tt> | The Thinc model.                                                                         |

```python
https://github.com/explosion/thinc/blob/master/thinc/layers/pytorchwrapper.py
```

### TensorFlowWrapper {#tensorflowwrapper tag="function"}

<inline-list>

- **Input:** <tt>Any</tt>
- **Output:** <tt>Any</tt>

</inline-list>

Wrap a [TensorFlow](https://tensorflow.org) model, so that it has the same API
as Thinc models. To optimize the model, you'll need to create a TensorFlow
optimizer and call `optimizer.apply_gradients` after each batch. To allow
maximum flexibility, the [`TensorFlowShim`](/docs/api-model#shims) expects
[`ArgsKwargs`](/docs/api-types#argskwargs) objects on the way into the forward
and backward passes.

| Argument           | Type                     | Description           |
| ------------------ | ------------------------ | --------------------- |
| `tensorflow_model` | <tt>Any</tt>             | The TensorFlow model. |
| **RETURNS**        | <tt>Model[Any, Any]</tt> | The Thinc model.      |

```python
https://github.com/explosion/thinc/blob/master/thinc/layers/tensorflowwrapper.py
```

### MXNetWrapper {#mxnetwrapper tag="function"}

<inline-list>

- **Input:** <tt>Any</tt>
- **Output:** <tt>Any</tt>

</inline-list>

Wrap a [MXNet](https://mxnet.apache.org/) model, so that it has the same API as
Thinc models. To optimize the model, you'll need to create a MXNet optimizer and
call `optimizer.step()` after each batch. To allow maximum flexibility, the
[`MXNetShim`](/docs/api-model#shims) expects
[`ArgsKwargs`](/docs/api-types#argskwargs) objects on the way into the forward
and backward passes.

| Argument           | Type                     | Description           |
| ------------------ | ------------------------ | --------------------- |
| `tensorflow_model` | <tt>Any</tt>             | The TensorFlow model. |
| **RETURNS**        | <tt>Model[Any, Any]</tt> | The Thinc model.      |

```python
https://github.com/explosion/thinc/blob/master/thinc/layers/mxnetwrapper.py
```<|MERGE_RESOLUTION|>--- conflicted
+++ resolved
@@ -1272,30 +1272,15 @@
 
 </inline-list>
 
-<<<<<<< HEAD
 Remap a sequence of strings, integers or other hashable inputs using a mapping
 table, usually as a preprocessing step before embeddings. The input can also be
-a two dimensional integer array in which case the `column: int` attribute tells
-the `remap_ids` layer which column of the array to map with the
-`mapping_table: Dict[Any, int]`. Both attributes can be passed during
-initialization, but since during `forward` they are retrieved from
-`model.attrs`, they can be set any time before calling `forward`. This means
-that they can also be changed between calls. Before calling `forward` the
-`mapping_table` has to be set and for 2D inputs the `column` is also required.
-=======
-Remap a sequence of strings, integers or other hashable inputs using a
-mapping table, usually as a preprocessing step before embeddings. The
-input can also be a two dimensional integer array in which case the
-`column` attribute tells the `remap_ids` layer which column of the
-array to map with the `mapping_table`.
-Both attributes can be passed on initialization, but since the layer
-is designed to retrieve them from `model.attrs` during `forward`,
-they can be set
-any time before calling `forward`. This means that they can also be
-changed between calls. Before calling `forward` the `mapping_table` 
-has to be set and for 2D inputs the `column` is also required.
-
->>>>>>> b9fd3490
+a two dimensional integer array in which case the `column` attribute tells the
+`remap_ids` layer which column of the array to map with the `mapping_table`.
+Both attributes can be passed on initialization, but since the layer is designed
+to retrieve them from `model.attrs` during `forward`, they can be set any time
+before calling `forward`. This means that they can also be changed between
+calls. Before calling `forward` the `mapping_table` has to be set and for 2D
+inputs the `column` is also required.
 
 | Argument        | Type                                  | Description                                                                                                  |
 | --------------- | ------------------------------------- | ------------------------------------------------------------------------------------------------------------ |
