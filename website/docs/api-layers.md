--- conflicted
+++ resolved
@@ -1016,15 +1016,8 @@
 
 <inline-list>
 
-<<<<<<< HEAD
-- **Input:** <ndarray shape="batch_size, nI">Floats2d</ndarray> /
-<ndarray>Ragged</ndarray>
-- **Output:** <ndarray shape="batch_size, nO">Floats2d</ndarray> /
-<ndarray>Ragged</ndarray>
-=======
 - **Input:** <ndarray shape="batch_size, nI">Floats2d, Ragged</ndarray>
 - **Output:** <ndarray shape="batch_size, nO">Floats2d, Ragged</ndarray>
->>>>>>> a0786f98
 - **Attrs:** `window_size` <tt>int</tt>
 
 </inline-list>
@@ -1035,17 +1028,10 @@
 concatenating three contextual vectors from the left, and three from the right,
 to each input vector. In general, `nO` equals `nI * (2 * window_size + 1)`.
 
-<<<<<<< HEAD
 | Argument      | Type                 | Description                                                                    |
 | ------------- | -------------------- | ------------------------------------------------------------------------------ |
 | `window_size` | <tt>int</tt>         | The window size (default 1) that determines the number of surrounding vectors. |
 | **RETURNS**   | <tt>Model[T, T]</tt> | The created layer for adding context to vectors.                               |
-=======
-| Argument      | Type                     | Description                                                                    |
-| ------------- | ------------------------ | ------------------------------------------------------------------------------ |
-| `window_size` | <tt>int</tt>             | The window size (default 1) that determines the number of surrounding vectors. |
-| **RETURNS**   | <tt>Model[InT, InT]</tt> | The created layer for adding context to vectors.                               |
->>>>>>> a0786f98
 
 ```python
 https://github.com/explosion/thinc/blob/master/thinc/layers/expand_window.py
