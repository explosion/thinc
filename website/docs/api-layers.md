---
title: Layers
teaser: Weights layers, transforms, combinators and wrappers
next: /docs/api-optimizers
---

This page describes functions for defining your model. Each layer is implemented
in its own module in
[`thinc.layers`](https://github.com/explosion/thinc/blob/master/thinc/layers)
and can be imported from `thinc.api`. Most layer files define two public
functions: a **creation function** that returns a [`Model`](/docs/api-model)
instance, and a **forward function** that performs the computation.

|                                            |                                                                                  |
| ------------------------------------------ | -------------------------------------------------------------------------------- |
| [**Weights layers**](#weights-layers)      | Layers that use an internal weights matrix for their computations.               |
| [**Reduction operations**](#reduction-ops) | Layers that perform rank reductions, e.g. pooling from word to sentence vectors. |
| [**Combinators**](#combinators)            | Layers that combine two or more existing layers.                                 |
| [**Data type transfers**](#transfers)      | Layers that transform data to different types.                                   |
| [**Wrappers**](#wrappers)                  | Wrapper layers for other libraries like PyTorch and TensorFlow.                  |

## Weights layers {#weights-layers}

### CauchySimilarity {#cauchysimilarity tag="function"}

<inline-list>

- **Input:** <ndarray shape="batch_size, nI">Tuple[Floats2d, Floats2d]</ndarray>
- **Output:** <ndarray shape="batch_size">Floats1d</ndarray>
- **Parameters:** <ndarray shape="1, nI">W</ndarray>

</inline-list>

Compare input vectors according to the Cauchy similarity function proposed by
[Chen (2013)](https://tspace.library.utoronto.ca/bitstream/1807/43097/3/Liu_Chen_201311_MASc_thesis.pdf).
Primarily used within [`siamese`](#siamese) neural networks.

| Argument    | Type                                                | Description                    |
| ----------- | --------------------------------------------------- | ------------------------------ |
| `nI`        | <tt>Optional[int]</tt>                              | The size of the input vectors. |
| **RETURNS** | <tt>Model[Tuple[Floats2d, Floats2d], Floats1d]</tt> | The created similarity layer.  |

```python
https://github.com/explosion/thinc/blob/master/thinc/layers/cauchysimilarity.py
```

### Dish {#dish tag="function"}

<inline-list>

- **Input:** <ndarray shape="batch_size, nI">Floats2d</ndarray>
- **Output:** <ndarray shape="batch_size, nO">Floats2d</ndarray>
- **Parameters:** <ndarray shape="nO, nI">W</ndarray>,
  <ndarray shape="nO,">b</ndarray>

</inline-list>

A dense layer with the Dish activation function. Dish or "Daniël's Swish-like
activation" is an activation function with a non-monotinic shape similar to
[GELU](#gelu), [Swish](#swish) and [Mish](#mish). However, Dish does not rely on
elementary functions like `exp` or `erf`, making it much
[faster to compute](https://twitter.com/danieldekok/status/1484898130441166853)
in most cases.

| Argument       | Type                               | Description                                                                                                        |
| -------------- | ---------------------------------- | ------------------------------------------------------------------------------------------------------------------ |
| `nO`           | <tt>Optional[int]</tt>             | The size of the output vectors.                                                                                    |
| `nI`           | <tt>Optional[int]</tt>             | The size of the input vectors.                                                                                     |
| _keyword-only_ |                                    |                                                                                                                    |
| `init_W`       | <tt>Callable</tt>                  | A function to initialize the weights matrix. Defaults to [`he_normal_init`](/docs/api-initializers#he_normal_init) |
| `init_b`       | <tt>Callable</tt>                  | A function to initialize the bias vector. Defaults to [`zero_init`](/docs/api-initializers#zero_init).             |
| `dropout`      | <tt>Optional[float]</tt>           | Dropout rate to avoid overfitting.                                                                                 |
| `normalize`    | <tt>bool</tt>                      | Whether or not to apply [layer normalization](#layernorm). Defaults to `False`.                                    |
| **RETURNS**    | <tt>Model[Floats2d, Floats2d]</tt> | The created dense layer.                                                                                           |

```python
https://github.com/explosion/thinc/blob/master/thinc/layers/dish.py
```

### Dropout {#dropout tag="function"}

<inline-list>

- **Input:** <ndarray>ArrayXd</ndarray> / <ndarray>Sequence[ArrayXd]</ndarray> /
  <ndarray>Ragged</ndarray> / <ndarray>Padded</ndarray>
- **Output:** <ndarray>ArrayXd</ndarray> / <ndarray>Sequence[ArrayXd]</ndarray>
  / <ndarray>Ragged</ndarray> / <ndarray>Padded</ndarray>
- **Attrs:** `dropout_rate` <tt>float</tt>

</inline-list>

Helps prevent overfitting by adding a random distortion to the input data during
training. Specifically, cells of the input are zeroed with probability
determined by the `dropout_rate` argument. Cells which are not zeroed are
rescaled by `1-rate`. When not in training mode, the distortion is disabled (see
[Hinton et al., 2012](https://arxiv.org/abs/1207.0580)).

```python
### Example
from thinc.api import chain, Linear, Dropout
model = chain(Linear(10, 2), Dropout(0.2))
Y, backprop = model(X, is_train=True)
# Configure dropout rate via the dropout_rate attribute.
for node in model.walk():
    if node.name == "dropout":
        node.attrs["dropout_rate"] = 0.5
```

| Argument       | Type                 | Description                                                                                                                             |
| -------------- | -------------------- | --------------------------------------------------------------------------------------------------------------------------------------- |
| `dropout_rate` | <tt>float</tt>       | The probability of zeroing the activations (default: 0). Higher dropout rates mean more distortion. Values around `0.2` are often good. |
| **RETURNS**    | <tt>Model[T, T]</tt> | The created dropout layer.                                                                                                              |

```python
https://github.com/explosion/thinc/blob/master/thinc/layers/dropout.py
```

### Embed {#embed tag="function"}

<inline-list>

- **Input:** <ndarray shape="n,">Union[Ints1d, Ints2d]</ndarray>
- **Output:** <ndarray shape="n, nO">Floats2d</ndarray>
- **Parameters:** <ndarray shape="nV, nO">E</ndarray>
- **Attrs:** `column` <tt>int</tt>, `dropout_rate` <tt>float</tt>

</inline-list>

Map integers to vectors, using a fixed-size lookup table. The input to the layer
should be a two-dimensional array of integers, one column of which the
embeddings table will slice as the indices.

| Argument       | Type                                            | Description                                                                                                          |
| -------------- | ----------------------------------------------- | -------------------------------------------------------------------------------------------------------------------- |
| `nO`           | <tt>Optional[int]</tt>                          | The size of the output vectors.                                                                                      |
| `nV`           | <tt>int</tt>                                    | Number of input vectors. Defaults to `1`.                                                                            |
| _keyword-only_ |                                                 |                                                                                                                      |
| `column`       | <tt>int</tt>                                    | The column to slice from the input, to get the indices.                                                              |
| `initializer`  | <tt>Callable</tt>                               | A function to initialize the internal parameters. Defaults to [`uniform_init`](/docs/api-initializers#uniform_init). |
| `dropout`      | <tt>Optional[float]</tt>                        | Dropout rate to avoid overfitting (default `None`).                                                                  |
| **RETURNS**    | <tt>Model[Union[Ints1d, Ints2d], Floats2d]</tt> | The created embedding layer.                                                                                         |

```python
https://github.com/explosion/thinc/blob/master/thinc/layers/embed.py
```

### HashEmbed {#hashembed tag="function"}

<inline-list>

- **Input:** <ndarray shape="n,">Union[Ints1d, Ints2d]</ndarray> /
- **Output:** <ndarray shape="n, nO">Floats2d</ndarray>
- **Parameters:** <ndarray shape="nV, nO">E</ndarray>
- **Attrs:** `seed` <tt>Optional[int]</tt>, `column` <tt>int</tt>,
  `dropout_rate` <tt>float</tt>

</inline-list>

An embedding layer that uses the "hashing trick" to map keys to distinct values.
The hashing trick involves hashing each key four times with distinct seeds, to
produce four likely differing values. Those values are modded into the table,
and the resulting vectors summed to produce a single result. Because it's
unlikely that two different keys will collide on all four "buckets", most
distinct keys will receive a distinct vector under this scheme, even when the
number of vectors in the table is very low.

| Argument       | Type                                            | Description                                                                                                          |
| -------------- | ----------------------------------------------- | -------------------------------------------------------------------------------------------------------------------- |
| `nO`           | <tt>int</tt>                                    | The size of the output vectors.                                                                                      |
| `nV`           | <tt>int</tt>                                    | Number of input vectors.                                                                                             |
| _keyword-only_ |                                                 |                                                                                                                      |
| `seed`         | <tt>Optional[int]</tt>                          | A seed to use for the hashing.                                                                                       |
| `column`       | <tt>int</tt>                                    | The column to select features from.                                                                                  |
| `initializer`  | <tt>Callable</tt>                               | A function to initialize the internal parameters. Defaults to [`uniform_init`](/docs/api-initializers#uniform_init). |
| `dropout`      | <tt>Optional[float]</tt>                        | Dropout rate to avoid overfitting (default `None`).                                                                  |
| **RETURNS**    | <tt>Model[Union[Ints1d, Ints2d], Floats2d]</tt> | The created embedding layer.                                                                                         |

```python
https://github.com/explosion/thinc/blob/master/thinc/layers/hashembed.py
```

### LayerNorm {#layernorm tag="function"}

<inline-list>

- **Input:** <ndarray shape="batch_size, nI">Floats2d</ndarray>
- **Output:** <ndarray shape="batch_size, nI">Floats2d</ndarray>
- **Parameters:** <ndarray shape="nI,">b</ndarray>,
  <ndarray shape="nI,">G</ndarray>

</inline-list>

Perform layer normalization on the inputs
([Ba et al., 2016](https://arxiv.org/abs/1607.06450)). This layer does not
change the dimensionality of the vectors.

| Argument    | Type                               | Description                      |
| ----------- | ---------------------------------- | -------------------------------- |
| `nI`        | <tt>Optional[int]</tt>             | The size of the input vectors.   |
| **RETURNS** | <tt>Model[Floats2d, Floats2d]</tt> | The created normalization layer. |

```python
https://github.com/explosion/thinc/blob/master/thinc/layers/layernorm.py
```

### Linear {#linear tag="function"}

<inline-list>

- **Input:** <ndarray shape="batch_size, nI">Floats2d</ndarray>
- **Output:** <ndarray shape="batch_size, nO">Floats2d</ndarray>
- **Parameters:** <ndarray shape="nO, nI">W</ndarray>,
  <ndarray shape="nO,">b</ndarray>

</inline-list>

The `Linear` layer multiplies inputs by a weights matrix `W` and adds a bias
vector `b`. In PyTorch this is called a `Linear` layer, while Keras calls it a
`Dense` layer.

```python
### Example
from thinc.api import Linear

model = Linear(10, 5)
model.initialize()
Y = model.predict(model.ops.alloc2f(2, 5))
assert Y.shape == (2, 10)
```

| Argument       | Type                               | Description                                                                                                                   |
| -------------- | ---------------------------------- | ----------------------------------------------------------------------------------------------------------------------------- |
| `nO`           | <tt>Optional[int]</tt>             | The size of the output vectors.                                                                                               |
| `nI`           | <tt>Optional[int]</tt>             | The size of the input vectors.                                                                                                |
| _keyword-only_ |                                    |                                                                                                                               |
| `init_W`       | <tt>Callable</tt>                  | A function to initialize the weights matrix. Defaults to [`glorot_uniform_init`](/docs/api-initializers#glorot_uniform_init). |
| `init_b`       | <tt>Callable</tt>                  | A function to initialize the bias vector. Defaults to [`zero_init`](/docs/api-initializers#zero_init).                        |
| **RETURNS**    | <tt>Model[Floats2d, Floats2d]</tt> | The created `Linear` layer.                                                                                                   |

```python
https://github.com/explosion/thinc/blob/master/thinc/layers/linear.py
```

### Sigmoid {#sigmoid tag="function"}

<inline-list>

- **Input:** <ndarray shape="batch_size, nI">Floats2d</ndarray>
- **Output:** <ndarray shape="batch_size, nO">Floats2d</ndarray>
- **Parameters:** <ndarray shape="nO, nI">W</ndarray>,
  <ndarray shape="nO,">b</ndarray>

</inline-list>

A linear (aka dense) layer, followed by a sigmoid activation. This is usually
used as an output layer for multi-label classification (in contrast to the
`Softmax` layer, which is used for problems where exactly one class is correct
per example.

| Argument    | Type                               | Description                      |
| ----------- | ---------------------------------- | -------------------------------- |
| `nOs`       | <tt>Tuple[int, ...]</tt>           | The sizes of the output vectors. |
| `nI`        | <tt>Optional[int]</tt>             | The size of the input vectors.   |
| **RETURNS** | <tt>Model[Floats2d, Floats2d]</tt> | The created sigmoid layer.       |

```python
https://github.com/explosion/thinc/blob/master/thinc/layers/sigmoid.py
```

### sigmoid_activation {#sigmoid_activation tag="function"}

<inline-list>

- **Input:** <ndarray shape="batch_size, nI">FloatsXd</ndarray>
- **Output:** <ndarray shape="batch_size, nO">FloatsXd</ndarray>

</inline-list>

Apply the sigmoid logistic function as an activation to the inputs. This is
often used as an output activation for multi-label classification, because each
element of the output vectors will be between `0` and `1`.

| Argument    | Type                               | Description                             |
| ----------- | ---------------------------------- | --------------------------------------- |
| **RETURNS** | <tt>Model[Floats2d, Floats2d]</tt> | The created `sigmoid_activation` layer. |

```python
https://github.com/explosion/thinc/blob/master/thinc/layers/sigmoid_activation.py
```

### LSTM and BiLSTM {#lstm tag="function"}

<inline-list>

- **Input:** <ndarray>Padded</ndarray>
- **Output:** <ndarray>Padded</ndarray>
- **Parameters:** `depth` <tt>int</tt>, `dropout` <tt>float</tt>

</inline-list>

An LSTM recurrent neural network. The BiLSTM is bidirectional: that is, each
layer concatenated a forward LSTM with an LSTM running in the reverse direction.
If you are able to install PyTorch, you should usually prefer to use the
`PyTorchLSTM` layer instead of Thinc's implementations, as PyTorch's LSTM
implementation is significantly faster.

| Argument       | Type                           | Description                                      |
| -------------- | ------------------------------ | ------------------------------------------------ |
| `nO`           | <tt>Optional[int]</tt>         | The size of the output vectors.                  |
| `nI`           | <tt>Optional[int]</tt>         | The size of the input vectors.                   |
| _keyword-only_ |                                |                                                  |
| `bi`           | <tt>bool</tt>                  | Use BiLSTM.                                      |
| `depth`        | <tt>int</tt>                   | Number of layers (default `1`).                  |
| `dropout`      | <tt>float</tt>                 | Dropout rate to avoid overfitting (default `0`). |
| **RETURNS**    | <tt>Model[Padded, Padded]</tt> | The created LSTM layer(s).                       |

```python
https://github.com/explosion/thinc/blob/master/thinc/layers/lstm.py
```

### Maxout {#maxout tag="function"}

<inline-list>

- **Input:** <ndarray shape="batch_size, nI">Floats2d</ndarray>
- **Output:** <ndarray shape="batch_size, nO*nP">Floats2d</ndarray>
- **Parameters:** <ndarray shape="nO*nP, nI">W</ndarray>,
  <ndarray shape="nO*nP,">b</ndarray>

</inline-list>

A dense layer with a "maxout" activation
([Goodfellow et al, 2013](https://arxiv.org/abs/1302.4389)). Maxout layers
require a weights array of shape `(nO, nP, nI)` in order to compute outputs of
width `nO` given inputs of width `nI`. The extra multiple, `nP`, determines the
number of "pieces" that the piecewise-linear activation will consider.

| Argument       | Type                               | Description                                                                                                                   |
| -------------- | ---------------------------------- | ----------------------------------------------------------------------------------------------------------------------------- |
| `nO`           | <tt>Optional[int]</tt>             | The size of the output vectors.                                                                                               |
| `nI`           | <tt>Optional[int]</tt>             | The size of the input vectors.                                                                                                |
| `nP`           | <tt>int</tt>                       | Number of maxout pieces (default: 3).                                                                                         |
| _keyword-only_ |                                    |                                                                                                                               |
| `init_W`       | <tt>Callable</tt>                  | A function to initialize the weights matrix. Defaults to [`glorot_uniform_init`](/docs/api-initializers#glorot_uniform_init). |
| `init_b`       | <tt>Callable</tt>                  | A function to initialize the bias vector. Defaults to [`zero_init`](/docs/api-initializers#zero_init).                        |
| `dropout`      | <tt>Optional[float]</tt>           | Dropout rate to avoid overfitting.                                                                                            |
| `normalize`    | <tt>bool</tt>                      | Whether or not to apply [layer normalization](#layernorm), (default: False).                                                  |
| **RETURNS**    | <tt>Model[Floats2d, Floats2d]</tt> | The created maxout layer.                                                                                                     |

```python
https://github.com/explosion/thinc/blob/master/thinc/layers/maxout.py
```

### Mish {#mish tag="function"}

<inline-list>

- **Input:** <ndarray shape="batch_size, nI">Floats2d</ndarray>
- **Output:** <ndarray shape="batch_size, nO">Floats2d</ndarray>
- **Parameters:** <ndarray shape="nO, nI">W</ndarray>,
  <ndarray shape="nO,">b</ndarray>

</inline-list>

A dense layer with Mish activation
([Misra, 2019](https://arxiv.org/pdf/1908.08681.pdf)).

| Argument       | Type                               | Description                                                                                                                  |
| -------------- | ---------------------------------- | ---------------------------------------------------------------------------------------------------------------------------- |
| `nO`           | <tt>Optional[int]</tt>             | The size of the output vectors.                                                                                              |
| `nI`           | <tt>Optional[int]</tt>             | The size of the input vectors.                                                                                               |
| _keyword-only_ |                                    |                                                                                                                              |
| `init_W`       | <tt>Callable</tt>                  | A function to initialize the weights matrix. Defaults to [`glorot_uniform_init`](/docs/api-initializers#glorot_uniform_init) |
| `init_b`       | <tt>Callable</tt>                  | A function to initialize the bias vector. Defaults to [`zero_init`](/docs/api-initializers#zero_init).                       |
| `dropout`      | <tt>Optional[float]</tt>           | Dropout rate to avoid overfitting.                                                                                           |
| `normalize`    | <tt>bool</tt>                      | Whether or not to apply [layer normalization](#layernorm), (default: False).                                                 |
| **RETURNS**    | <tt>Model[Floats2d, Floats2d]</tt> | The created dense layer.                                                                                                     |

```python
https://github.com/explosion/thinc/blob/master/thinc/layers/mish.py
```

### Swish {#swish tag="function"}

<inline-list>

- **Input:** <ndarray shape="batch_size, nI">Floats2d</ndarray>
- **Output:** <ndarray shape="batch_size, nO">Floats2d</ndarray>
- **Parameters:** <ndarray shape="nO, nI">W</ndarray>,
  <ndarray shape="nO,">b</ndarray>

</inline-list>

A dense layer with the Swish activation function
[(Ramachandran et al., 2017)](https://arxiv.org/abs/1710.05941v2). Swish is a
self-gating non-monotonic activation function similar to [`GELU`](#gelu):
whereas GELU uses the CDF of the Gaussian distribution Φ for self-gating
`x * Φ(x)` Swish uses the logistic CDF `x * σ(x)`. Sometimes referred to as
"SiLU" for "Sigmoid Linear Unit".

| Argument       | Type                               | Description                                                                                                        |
| -------------- | ---------------------------------- | ------------------------------------------------------------------------------------------------------------------ |
| `nO`           | <tt>Optional[int]</tt>             | The size of the output vectors.                                                                                    |
| `nI`           | <tt>Optional[int]</tt>             | The size of the input vectors.                                                                                     |
| _keyword-only_ |                                    |                                                                                                                    |
| `init_W`       | <tt>Callable</tt>                  | A function to initialize the weights matrix. Defaults to [`he_normal_init`](/docs/api-initializers#he_normal_init) |
| `init_b`       | <tt>Callable</tt>                  | A function to initialize the bias vector. Defaults to [`zero_init`](/docs/api-initializers#zero_init).             |
| `dropout`      | <tt>Optional[float]</tt>           | Dropout rate to avoid overfitting.                                                                                 |
| `normalize`    | <tt>bool</tt>                      | Whether or not to apply [layer normalization](#layernorm). Defaults to `False`.                                    |
| **RETURNS**    | <tt>Model[Floats2d, Floats2d]</tt> | The created dense layer.                                                                                           |

```python
https://github.com/explosion/thinc/blob/master/thinc/layers/swish.py
```

### Gelu {#gelu tag="function"}

<inline-list>

- **Input:** <ndarray shape="batch_size, nI">Floats2d</ndarray>
- **Output:** <ndarray shape="batch_size, nO">Floats2d</ndarray>
- **Parameters:** <ndarray shape="nO, nI">W</ndarray>,
  <ndarray shape="nO,">b</ndarray>

</inline-list>

A dense layer with the GELU activation function
[(Hendrycks and Gimpel, 2016)](https://arxiv.org/abs/1606.08415). The GELU or
"Gaussian Error Linear Unit" is a self-gating non-monotonic activation function
similar to [Swish](#swish): whereas GELU uses the CDF of the Gaussian
distribution Φ for self-gating `x * Φ(x)` the Swish activation uses the logistic
CDF σ and computes `x * σ(x)`. Various approximations exist, but `thinc`
implements the exact GELU. The use of GELU is popular within transformer
feed-forward blocks.

| Argument       | Type                               | Description                                                                                                        |
| -------------- | ---------------------------------- | ------------------------------------------------------------------------------------------------------------------ |
| `nO`           | <tt>Optional[int]</tt>             | The size of the output vectors.                                                                                    |
| `nI`           | <tt>Optional[int]</tt>             | The size of the input vectors.                                                                                     |
| _keyword-only_ |                                    |                                                                                                                    |
| `init_W`       | <tt>Callable</tt>                  | A function to initialize the weights matrix. Defaults to [`he_normal_init`](/docs/api-initializers#he_normal_init) |
| `init_b`       | <tt>Callable</tt>                  | A function to initialize the bias vector. Defaults to [`zero_init`](/docs/api-initializers#zero_init).             |
| `dropout`      | <tt>Optional[float]</tt>           | Dropout rate to avoid overfitting.                                                                                 |
| `normalize`    | <tt>bool</tt>                      | Whether or not to apply [layer normalization](#layernorm). Defaults to `False`.                                    |
| **RETURNS**    | <tt>Model[Floats2d, Floats2d]</tt> | The created dense layer.                                                                                           |

```python
https://github.com/explosion/thinc/blob/master/thinc/layers/gelu.py
```

### ReluK {#reluk tag="function"}

<inline-list>

- **Input:** <ndarray shape="batch_size, nI">Floats2d</ndarray>
- **Output:** <ndarray shape="batch_size, nO">Floats2d</ndarray>
- **Parameters:** <ndarray shape="nO, nI">W</ndarray>,
  <ndarray shape="nO,">b</ndarray>

</inline-list>

A dense layer with the ReLU activation function where the maximum value is
clipped at `k`. A common choice is `k=6` introduced for convolutional deep
belief networks
[(Krizhevsky, 2010)](https://www.cs.toronto.edu/~kriz/conv-cifar10-aug2010.pdf).
The resulting function `relu6` is commonly used in low-precision scenarios.

| Argument       | Type                               | Description                                                                                                                  |
| -------------- | ---------------------------------- | ---------------------------------------------------------------------------------------------------------------------------- |
| `nO`           | <tt>Optional[int]</tt>             | The size of the output vectors.                                                                                              |
| `nI`           | <tt>Optional[int]</tt>             | The size of the input vectors.                                                                                               |
| _keyword-only_ |                                    |                                                                                                                              |
| `init_W`       | <tt>Callable</tt>                  | A function to initialize the weights matrix. Defaults to [`glorot_uniform_init`](/docs/api-initializers#glorot_uniform_init) |
| `init_b`       | <tt>Callable</tt>                  | A function to initialize the bias vector. Defaults to [`zero_init`](/docs/api-initializers#zero_init).                       |
| `dropout`      | <tt>Optional[float]</tt>           | Dropout rate to avoid overfitting.                                                                                           |
| `normalize`    | <tt>bool</tt>                      | Whether or not to apply [layer normalization](#layernorm). Defaults to `False`.                                              |
| `k`            | <tt>float</tt>                     | Maximum value. Defaults to `6.0`..                                                                                           |
| **RETURNS**    | <tt>Model[Floats2d, Floats2d]</tt> | The created dense layer.                                                                                                     |

```python
https://github.com/explosion/thinc/blob/master/thinc/layers/clipped_linear.py#L132
```

### HardSigmoid {#hardsigmoid tag="function"}

<inline-list>

- **Input:** <ndarray shape="batch_size, nI">Floats2d</ndarray>
- **Output:** <ndarray shape="batch_size, nO">Floats2d</ndarray>
- **Parameters:** <ndarray shape="nO, nI">W</ndarray>,
  <ndarray shape="nO,">b</ndarray>

</inline-list>

A dense layer with hard sigmoid activation function, which is a fast linear
approximation of sigmoid, defined as `max(0, min(1, x * 0.2 + 0.5))`.

| Argument       | Type                               | Description                                                                                                                  |
| -------------- | ---------------------------------- | ---------------------------------------------------------------------------------------------------------------------------- |
| `nO`           | <tt>Optional[int]</tt>             | The size of the output vectors.                                                                                              |
| `nI`           | <tt>Optional[int]</tt>             | The size of the input vectors.                                                                                               |
| _keyword-only_ |                                    |                                                                                                                              |
| `init_W`       | <tt>Callable</tt>                  | A function to initialize the weights matrix. Defaults to [`glorot_uniform_init`](/docs/api-initializers#glorot_uniform_init) |
| `init_b`       | <tt>Callable</tt>                  | A function to initialize the bias vector. Defaults to [`zero_init`](/docs/api-initializers#zero_init).                       |
| `dropout`      | <tt>Optional[float]</tt>           | Dropout rate to avoid overfitting.                                                                                           |
| `normalize`    | <tt>bool</tt>                      | Whether or not to apply [layer normalization](#layernorm). Defaults to `False`.                                              |
| **RETURNS**    | <tt>Model[Floats2d, Floats2d]</tt> | The created dense layer.                                                                                                     |

```python
https://github.com/explosion/thinc/blob/master/thinc/layers/clipped_linear.py#L90
```

### HardTanh {#hardtanh tag="function"}

<inline-list>

- **Input:** <ndarray shape="batch_size, nI">Floats2d</ndarray>
- **Output:** <ndarray shape="batch_size, nO">Floats2d</ndarray>
- **Parameters:** <ndarray shape="nO, nI">W</ndarray>,
  <ndarray shape="nO,">b</ndarray>

</inline-list>

A dense layer with hard tanh activation function, which is a fast linear
approximation of tanh, defined as `max(-1, min(1, x))`.

| Argument       | Type                               | Description                                                                                                                  |
| -------------- | ---------------------------------- | ---------------------------------------------------------------------------------------------------------------------------- |
| `nO`           | <tt>Optional[int]</tt>             | The size of the output vectors.                                                                                              |
| `nI`           | <tt>Optional[int]</tt>             | The size of the input vectors.                                                                                               |
| _keyword-only_ |                                    |                                                                                                                              |
| `init_W`       | <tt>Callable</tt>                  | A function to initialize the weights matrix. Defaults to [`glorot_uniform_init`](/docs/api-initializers#glorot_uniform_init) |
| `init_b`       | <tt>Callable</tt>                  | A function to initialize the bias vector. Defaults to [`zero_init`](/docs/api-initializers#zero_init).                       |
| `dropout`      | <tt>Optional[float]</tt>           | Dropout rate to avoid overfitting.                                                                                           |
| `normalize`    | <tt>bool</tt>                      | Whether or not to apply [layer normalization](#layernorm). Defaults to `False`.                                              |
| **RETURNS**    | <tt>Model[Floats2d, Floats2d]</tt> | The created dense layer.                                                                                                     |

```python
https://github.com/explosion/thinc/blob/master/thinc/layers/clipped_linear.py#L111
```

### ClippedLinear {#clippedlinear tag="function"}

<inline-list>

- **Input:** <ndarray shape="batch_size, nI">Floats2d</ndarray>
- **Output:** <ndarray shape="batch_size, nO">Floats2d</ndarray>
- **Parameters:** <ndarray shape="nO, nI">W</ndarray>,
  <ndarray shape="nO,">b</ndarray>

</inline-list>

A dense layer implementing a flexible clipped linear activation function of the
form `max(min_value, min(max_value, x * slope + offset))`. It is used to
implement the [`ReluK`](#reluk), [`HardSigmoid`](#hardsigmoid), and
[`HardTanh`](#hardtanh) layers.

| Argument       | Type                               | Description                                                                                                                  |
| -------------- | ---------------------------------- | ---------------------------------------------------------------------------------------------------------------------------- |
| `nO`           | <tt>Optional[int]</tt>             | The size of the output vectors.                                                                                              |
| `nI`           | <tt>Optional[int]</tt>             | The size of the input vectors.                                                                                               |
| _keyword-only_ |                                    |                                                                                                                              |
| `init_W`       | <tt>Callable</tt>                  | A function to initialize the weights matrix. Defaults to [`glorot_uniform_init`](/docs/api-initializers#glorot_uniform_init) |
| `init_b`       | <tt>Callable</tt>                  | A function to initialize the bias vector. Defaults to [`zero_init`](/docs/api-initializers#zero_init).                       |
| `dropout`      | <tt>Optional[float]</tt>           | Dropout rate to avoid overfitting.                                                                                           |
| `normalize`    | <tt>bool</tt>                      | Whether or not to apply [layer normalization](#layernorm). Defaults to `False`.                                              |
| `slope`        | <tt>float</tt>                     | The slope of the linear function: `input * slope`.                                                                           |
| `offset`       | <tt>float</tt>                     | The offset or intercept of the linear function: `input * slope + offset`.                                                    |
| `min_val`      | <tt>float</tt>                     | Minimum value to clip to.                                                                                                    |
| `max_val`      | <tt>float</tt>                     | Maximum value to clip to.                                                                                                    |
| **RETURNS**    | <tt>Model[Floats2d, Floats2d]</tt> | The created dense layer.                                                                                                     |

```python
https://github.com/explosion/thinc/blob/master/thinc/layers/clipped_linear.py
```

### HardSwish {#hardswish tag="function"}

<inline-list>

- **Input:** <ndarray shape="batch_size, nI">Floats2d</ndarray>
- **Output:** <ndarray shape="batch_size, nO">Floats2d</ndarray>
- **Parameters:** <ndarray shape="nO, nI">W</ndarray>,
  <ndarray shape="nO,">b</ndarray>

</inline-list>

A dense layer implementing the hard Swish activation function, which is a fast
linear approximation of Swish: `x * hard_sigmoid(x)`.

| Argument       | Type                               | Description                                                                                                        |
| -------------- | ---------------------------------- | ------------------------------------------------------------------------------------------------------------------ |
| `nO`           | <tt>Optional[int]</tt>             | The size of the output vectors.                                                                                    |
| `nI`           | <tt>Optional[int]</tt>             | The size of the input vectors.                                                                                     |
| _keyword-only_ |                                    |                                                                                                                    |
| `init_W`       | <tt>Callable</tt>                  | A function to initialize the weights matrix. Defaults to [`he_normal_init`](/docs/api-initializers#he_normal_init) |
| `init_b`       | <tt>Callable</tt>                  | A function to initialize the bias vector. Defaults to [`zero_init`](/docs/api-initializers#zero_init).             |
| `dropout`      | <tt>Optional[float]</tt>           | Dropout rate to avoid overfitting.                                                                                 |
| `normalize`    | <tt>bool</tt>                      | Whether or not to apply [layer normalization](#layernorm). Defaults to `False`.                                    |
| **RETURNS**    | <tt>Model[Floats2d, Floats2d]</tt> | The created dense layer.                                                                                           |

```python
https://github.com/explosion/thinc/blob/master/thinc/layers/hard_swish.py
```

### HardSwishMobileNet {#hardswishmobilenet tag="function"}

<inline-list>

- **Input:** <ndarray shape="batch_size, nI">Floats2d</ndarray>
- **Output:** <ndarray shape="batch_size, nO">Floats2d</ndarray>
- **Parameters:** <ndarray shape="nO, nI">W</ndarray>,
  <ndarray shape="nO,">b</ndarray>

</inline-list>

A dense layer implementing the a variant of the fast linear hard Swish
activation function used in `MobileNetV3`
[(Howard et al., 2019)](https://arxiv.org/abs/1905.02244), defined as
`x * (relu6(x + 3) / 6)`.

| Argument       | Type                               | Description                                                                                                        |
| -------------- | ---------------------------------- | ------------------------------------------------------------------------------------------------------------------ |
| `nO`           | <tt>Optional[int]</tt>             | The size of the output vectors.                                                                                    |
| `nI`           | <tt>Optional[int]</tt>             | The size of the input vectors.                                                                                     |
| _keyword-only_ |                                    |                                                                                                                    |
| `init_W`       | <tt>Callable</tt>                  | A function to initialize the weights matrix. Defaults to [`he_normal_init`](/docs/api-initializers#he_normal_init) |
| `init_b`       | <tt>Callable</tt>                  | A function to initialize the bias vector. Defaults to [`zero_init`](/docs/api-initializers#zero_init).             |
| `dropout`      | <tt>Optional[float]</tt>           | Dropout rate to avoid overfitting.                                                                                 |
| `normalize`    | <tt>bool</tt>                      | Whether or not to apply [layer normalization](#layernorm). Defaults to `False`.                                    |
| **RETURNS**    | <tt>Model[Floats2d, Floats2d]</tt> | The created dense layer.                                                                                           |

```python
https://github.com/explosion/thinc/blob/master/thinc/layers/hard_swish_mobilenet.py
```

### MultiSoftmax {#multisoftmax tag="function"}

<inline-list>

- **Input:** <ndarray shape="batch_size, nI">Floats2d</ndarray>
- **Output:** <ndarray shape="batch_size, nO">Floats2d</ndarray>
- **Parameters:** <ndarray shape="nO, nI">W</ndarray>,
  <ndarray shape="nO,">b</ndarray>

</inline-list>

Neural network layer that predicts several multi-class attributes at once. For
instance, we might predict one class with six variables, and another with five.
We predict the 11 neurons required for this, and then softmax them such that
columns 0-6 make a probability distribution and columns 6-11 make another.

| Argument    | Type                               | Description                      |
| ----------- | ---------------------------------- | -------------------------------- |
| `nOs`       | <tt>Tuple[int, ...]</tt>           | The sizes of the output vectors. |
| `nI`        | <tt>Optional[int]</tt>             | The size of the input vectors.   |
| **RETURNS** | <tt>Model[Floats2d, Floats2d]</tt> | The created multi softmax layer. |

```python
https://github.com/explosion/thinc/blob/master/thinc/layers/multisoftmax.py
```

### ParametricAttention {#parametricattention tag="function"}

<inline-list>

- **Input:** <ndarray>Ragged</ndarray>
- **Output:** <ndarray>Ragged</ndarray>
- **Parameters:** <ndarray shape="nO,">Q</ndarray>

</inline-list>

A layer that uses the parametric attention scheme described by
[Yang et al. (2016)](https://www.cs.cmu.edu/~./hovy/papers/16HLT-hierarchical-attention-networks.pdf).
The layer learns a parameter vector that is used as the keys in a single-headed
attention mechanism.

| Argument    | Type                           | Description                     |
| ----------- | ------------------------------ | ------------------------------- |
| `nO`        | <tt>Optional[int]</tt>         | The size of the output vectors. |
| **RETURNS** | <tt>Model[Ragged, Ragged]</tt> | The created attention layer.    |

```python
https://github.com/explosion/thinc/blob/master/thinc/layers/parametricattention.py
```

### Relu {#relu tag="function"}

<inline-list>

- **Input:** <ndarray shape="batch_size, nI">Floats2d</ndarray>
- **Output:** <ndarray shape="batch_size, nO">Floats2d</ndarray>
- **Parameters:** <ndarray shape="nO, nI">W</ndarray>,
  <ndarray shape="nO,">b</ndarray>

</inline-list>

A dense layer with Relu activation.

| Argument       | Type                               | Description                                                                                                                  |
| -------------- | ---------------------------------- | ---------------------------------------------------------------------------------------------------------------------------- |
| `nO`           | <tt>Optional[int]</tt>             | The size of the output vectors.                                                                                              |
| `nI`           | <tt>Optional[int]</tt>             | The size of the input vectors.                                                                                               |
| _keyword-only_ |                                    |                                                                                                                              |
| `init_W`       | <tt>Callable</tt>                  | A function to initialize the weights matrix. Defaults to [`glorot_uniform_init`](/docs/api-initializers#glorot_uniform_init) |
| `init_b`       | <tt>Callable</tt>                  | A function to initialize the bias vector. Defaults to [`zero_init`](/docs/api-initializers#zero_init).                       |
| `dropout`      | <tt>Optional[float]</tt>           | Dropout rate to avoid overfitting.                                                                                           |
| `normalize`    | <tt>bool</tt>                      | Whether or not to apply [layer normalization](#layernorm), (default: False).                                                 |
| **RETURNS**    | <tt>Model[Floats2d, Floats2d]</tt> | The created Relu layer.                                                                                                      |

```python
https://github.com/explosion/thinc/blob/master/thinc/layers/relu.py
```

### Softmax {#softmax tag="function"}

<inline-list>

- **Input:** <ndarray shape="batch_size, nI">Floats2d</ndarray>
- **Output:** <ndarray shape="batch_size, nO">Floats2d</ndarray>
- **Parameters:** <ndarray shape="nO, nI">W</ndarray>,
  <ndarray shape="nO,">b</ndarray>

</inline-list>

A dense layer with a softmax activation. This is usually used as a prediction
layer. Vectors produced by the softmax function sum to 1, and have values
between 0 and 1, so each vector can be interpreted as a probability
distribution.

| Argument       | Type                               | Description                                                                                              |
| -------------- | ---------------------------------- | -------------------------------------------------------------------------------------------------------- |
| `nO`           | <tt>Optional[int]</tt>             | The size of the output vectors.                                                                          |
| `nI`           | <tt>Optional[int]</tt>             | The size of the input vectors.                                                                           |
| _keyword-only_ |                                    |                                                                                                          |
| `init_W`       | <tt>Callable</tt>                  | A function to initialize the weights matrix. Defaults to [`zero_init`](/docs/api-initializers#zero_init) |
| `init_b`       | <tt>Callable</tt>                  | A function to initialize the bias vector. Defaults to [`zero_init`](/docs/api-initializers#zero_init).   |
| **RETURNS**    | <tt>Model[Floats2d, Floats2d]</tt> | The created softmax layer.                                                                               |

```python
https://github.com/explosion/thinc/blob/master/thinc/layers/softmax.py
```

### Softmax_v2 {#softmax_v2 tag="function"}

<inline-list>

- **Input:** <ndarray shape="batch_size, nI">Floats2d</ndarray>
- **Output:** <ndarray shape="batch_size, nO">Floats2d</ndarray>
- **Parameters:** <ndarray shape="nO, nI">W</ndarray>,
  <ndarray shape="nO,">b</ndarray>

</inline-list>

A dense layer with a softmax activation. This is usually used as a prediction
layer. Vectors produced by the softmax function sum to 1, and have values
between 0 and 1, so each vector can be interpreted as a probability
distribution.

`Softmax_v2` supports outputting unnormalized probabilities during inference by
using `normalize_outputs=False` as an argument. This is useful when we are only
interested in finding the top-k classes, but not their probabilities. Computing
unnormalized probabilities is faster, because it skips the expensive
normalization step.

The `temperature` argument of `Softmax_v2` provides control of the softmax
distribution. Values larger than 1 increase entropy and values between 0 and 1
(exclusive) decrease entropy of the distribution. The default temperature of 1
will calculate the unmodified softmax distribution. `temperature` is not used
during inference when `normalize_outputs=False`.

| Argument            | Type                               | Description                                                                                              |
| ------------------- | ---------------------------------- | -------------------------------------------------------------------------------------------------------- |
| `nO`                | <tt>Optional[int]</tt>             | The size of the output vectors.                                                                          |
| `nI`                | <tt>Optional[int]</tt>             | The size of the input vectors.                                                                           |
| _keyword-only_      |                                    |                                                                                                          |
| `init_W`            | <tt>Callable</tt>                  | A function to initialize the weights matrix. Defaults to [`zero_init`](/docs/api-initializers#zero_init) |
| `init_b`            | <tt>Callable</tt>                  | A function to initialize the bias vector. Defaults to [`zero_init`](/docs/api-initializers#zero_init).   |
| `normalize_outputs` | <tt>bool</tt>                      | Return normalized probabilities during inference. Defaults to `True`.                                    |
| `temperature`       | <tt>float</tt>                     | Temperature to divide logits by. Defaults to `1.0`.                                                      |
| **RETURNS**         | <tt>Model[Floats2d, Floats2d]</tt> | The created softmax layer.                                                                               |

```python
https://github.com/explosion/thinc/blob/master/thinc/layers/softmax.py
```

### SparseLinear {#sparselinear tag="function"}

<inline-list>

- **Input:** <ndarray>Tuple[ArrayXd, ArrayXd, ArrayXd]</ndarray>
- **Output:** <ndarray>ArrayXd</ndarray>
- **Parameters:** <ndarray shape="nO*length,">W</ndarray>,
  <ndarray shape="nO,">b</ndarray>, `length` <tt>int</tt>

</inline-list>

A sparse linear layer using the "hashing trick". Useful for tasks such as text
classification. Inputs to the layer should be a tuple of arrays
`(keys, values, lengths)`, where the `keys` and `values` are arrays of the same
length, describing the concatenated batch of input features and their values.
The `lengths` array should have one entry per sequence in the batch, and the sum
of the lengths should equal the length of the keys and values array.

| Argument    | Type                                                      | Description                                              |
| ----------- | --------------------------------------------------------- | -------------------------------------------------------- |
| `nO`        | <tt>Optional[int]</tt>                                    | The size of the output vectors.                          |
| `length`    | <tt>int</tt>                                              | The size of the weights vector, to be tuned empirically. |
| **RETURNS** | <tt>Model[Tuple[ArrayXd, ArrayXd, ArrayXd], ArrayXd]</tt> | The created layer.                                       |

```python
https://github.com/explosion/thinc/blob/master/thinc/layers/sparselinear.pyx
```

## Reduction operations {#reduction-ops}

### reduce_first {#reduce_first tag="function"}

<inline-list>

- **Input:** <ndarray>Ragged</ndarray>
- **Output:** <ndarray shape="batch_size, nO">ArrayXd</ndarray>

</inline-list>

Pooling layer that reduces the dimensions of the data by selecting the first
item of each sequence. This is most useful after multi-head attention layers,
which can learn to assign a good feature representation for the sequence to one
of its elements.

| Argument    | Type                            | Description                |
| ----------- | ------------------------------- | -------------------------- |
| **RETURNS** | <tt>Model[Ragged, ArrayXd]</tt> | The created pooling layer. |

```python
https://github.com/explosion/thinc/blob/master/thinc/layers/reduce_first.py
```

### reduce_last {#reduce_last tag="function"}

Pooling layer that reduces the dimensions of the data by selecting the last item
of each sequence. This is typically used after multi-head attention or recurrent
neural network layers such as LSTMs, which can learn to assign a good feature
representation for the sequence to its final element.

<inline-list>

- **Input:** <ndarray>Ragged</ndarray>
- **Output:** <ndarray shape="batch_size, nO">ArrayXd</ndarray>

</inline-list>

| Argument    | Type                            | Description                |
| ----------- | ------------------------------- | -------------------------- |
| **RETURNS** | <tt>Model[Ragged, ArrayXd]</tt> | The created pooling layer. |

```python
https://github.com/explosion/thinc/blob/master/thinc/layers/reduce_last.py
```

### reduce_max {#reduce_max tag="function"}

<inline-list>

- **Input:** <ndarray>Ragged</ndarray>
- **Output:** <ndarray shape="batch_size, nO">Floats2d</ndarray>

</inline-list>

Pooling layer that reduces the dimensions of the data by selecting the maximum
value for each feature. A `ValueError` is raised if any element in `lengths` is
zero.

| Argument    | Type                             | Description                |
| ----------- | -------------------------------- | -------------------------- |
| **RETURNS** | <tt>Model[Ragged, Floats2d]</tt> | The created pooling layer. |

```python
https://github.com/explosion/thinc/blob/master/thinc/layers/reduce_max.py
```

### reduce_mean {#reduce_mean tag="function"}

<inline-list>

- **Input:** <ndarray>Ragged</ndarray>
- **Output:** <ndarray shape="batch_size, nO">Floats2d</ndarray>

</inline-list>

Pooling layer that reduces the dimensions of the data by computing the average
value of each feature. Zero-length sequences are reduced to the zero vector.

| Argument    | Type                             | Description                |
| ----------- | -------------------------------- | -------------------------- |
| **RETURNS** | <tt>Model[Ragged, Floats2d]</tt> | The created pooling layer. |

```python
https://github.com/explosion/thinc/blob/master/thinc/layers/reduce_mean.py
```

### reduce_sum {#reduce_sum tag="function"}

<inline-list>

- **Input:** <ndarray>Ragged</ndarray>
- **Output:** <ndarray shape="batch_size, nO">Floats2d</ndarray>

</inline-list>

Pooling layer that reduces the dimensions of the data by computing the sum for
each feature. Zero-length sequences are reduced to the zero vector.

| Argument    | Type                             | Description                |
| ----------- | -------------------------------- | -------------------------- |
| **RETURNS** | <tt>Model[Ragged, Floats2d]</tt> | The created pooling layer. |

```python
https://github.com/explosion/thinc/blob/master/thinc/layers/reduce_sum.py
```

---

## Combinators {#combinators}

Combinators are layers that express **higher-order functions**: they take one or
more layers as arguments and express some relationship or perform some
additional logic around the child layers. Combinators can also be used to
[overload operators](/docs/usage-models#operators). For example, binding `chain`
to `>>` allows you to write `Relu(512) >> Softmax()` instead of
`chain(Relu(512), Softmax())`.

### add {#add tag="function"}

Compose two or more models `f`, `g`, etc, such that their outputs are added,
i.e. `add(f, g)(x)` computes `f(x) + g(x)`.

| Argument    | Type                         | Description            |
| ----------- | ---------------------------- | ---------------------- |
| `*layers`   | <tt>Model[Any, ArrayXd]</tt> | The models to compose. |
| **RETURNS** | <tt>Model[Any, ArrayXd]</tt> | The composed model.    |

```python
https://github.com/explosion/thinc/blob/master/thinc/layers/add.py
```

### bidirectional {#bidirectional tag="function"}

Stitch two RNN models into a bidirectional layer. Expects squared sequences.

| Argument    | Type                                     | Description                       |
| ----------- | ---------------------------------------- | --------------------------------- |
| `l2r`       | <tt>Model[Padded, Padded]</tt>           | The first model.                  |
| `r2l`       | <tt>Optional[Model[Padded, Padded]]</tt> | The second model.                 |
| **RETURNS** | <tt>Model[Padded, Padded]</tt>           | The composed bidirectional layer. |

```python
https://github.com/explosion/thinc/blob/master/thinc/layers/bidirectional.py
```

### chain {#chain tag="function"}

Compose two or more models such that they become layers of a single feed-forward
model, e.g. `chain(f, g)` computes `g(f(x))`.

| Argument    | Type           | Description                       |
| ----------- | -------------- | --------------------------------- |
| `layer1 `   | <tt>Model</tt> | The first model to compose.       |
| `layer2`    | <tt>Model</tt> | The second model to compose.      |
| `*layers`   | <tt>Model</tt> | Any additional models to compose. |
| **RETURNS** | <tt>Model</tt> | The composed feed-forward model.  |

```python
https://github.com/explosion/thinc/blob/master/thinc/layers/chain.py
```

### clone {#clone tag="function"}

Construct `n` copies of a layer, with distinct weights. For example,
`clone(f, 3)(x)` computes `f(f'(f''(x)))`.

| Argument    | Type           | Description                                      |
| ----------- | -------------- | ------------------------------------------------ |
| `orig`      | <tt>Model</tt> | The layer to copy.                               |
| `n`         | <tt>int</tt>   | The number of copies to construct.               |
| **RETURNS** | <tt>Model</tt> | A composite model containing two or more copies. |

```python
https://github.com/explosion/thinc/blob/master/thinc/layers/clone.py
```

### concatenate {#concatenate tag="function"}

Compose two or more models `f`, `g`, etc, such that their outputs are
concatenated, i.e. `concatenate(f, g)(x)` computes `hstack(f(x), g(x))`.

| Argument    | Type                | Description            |
| ----------- | ------------------- | ---------------------- |
| `*layers`   | <tt>Model</tt>, ... | The models to compose. |
| **RETURNS** | <tt>Model</tt>      | The composed model.    |

```python
https://github.com/explosion/thinc/blob/master/thinc/layers/concatenate.py
```

### map_list {#map_list tag="function"}

Map a child layer across list inputs.

| Argument    | Type                                  | Description             |
| ----------- | ------------------------------------- | ----------------------- |
| `layer`     | <tt>Model[InT, OutT]</tt>             | The child layer to map. |
| **RETURNS** | <tt>Model[List[InT], List[OutT]]</tt> | The composed model.     |

```python
https://github.com/explosion/thinc/blob/master/thinc/layers/map_list.py
```

### expand_window {#expand_window tag="function"}

<inline-list>

- **Input:** <ndarray shape="batch_size, nI">Floats2d, Ragged</ndarray>
- **Output:** <ndarray shape="batch_size, nO">Floats2d, Ragged</ndarray>
- **Attrs:** `window_size` <tt>int</tt>

</inline-list>

For each vector in an input, construct an output vector that contains the input
and a window of surrounding vectors. This is one step in a convolution. If the
`window_size` is three, the output size `nO` will be `nI * 7` after
concatenating three contextual vectors from the left, and three from the right,
to each input vector. In general, `nO` equals `nI * (2 * window_size + 1)`.

| Argument      | Type                 | Description                                                                    |
| ------------- | -------------------- | ------------------------------------------------------------------------------ |
| `window_size` | <tt>int</tt>         | The window size (default 1) that determines the number of surrounding vectors. |
| **RETURNS**   | <tt>Model[T, T]</tt> | The created layer for adding context to vectors.                               |

```python
https://github.com/explosion/thinc/blob/master/thinc/layers/expand_window.py
```

### noop {#noop tag="function"}

Transform a sequences of layers into a null operation.

| Argument    | Type           | Description            |
| ----------- | -------------- | ---------------------- |
| `*layers`   | <tt>Model</tt> | The models to compose. |
| **RETURNS** | <tt>Model</tt> | The composed model.    |

```python
https://github.com/explosion/thinc/blob/master/thinc/layers/noop.py
```

### residual {#residual tag="function"}

<inline-list>

- **Input:** <ndarray>List[FloatsXd]</ndarray> / <ndarray>Ragged</ndarray> /
  <ndarray>Padded</ndarray> / <ndarray>FloatsXd</ndarray>
  <ndarray>Floats1d</ndarray> <ndarray>Floats2d</ndarray>
  <ndarray>Floats3d</ndarray> <ndarray>Floats4d</ndarray>
- **Output:** <ndarray>List[FloatsXd]</ndarray> / <ndarray>Ragged</ndarray> /
  <ndarray>Padded</ndarray> / <ndarray>FloatsXd</ndarray>
  <ndarray>Floats1d</ndarray> <ndarray>Floats2d</ndarray>
  <ndarray>Floats3d</ndarray> <ndarray>Floats4d</ndarray>

</inline-list>

A unary combinator creating a residual connection. This converts a layer
computing `f(x)` into one that computes `f(x)+x`. Gradients flow through
residual connections directly, helping the network to learn more smoothly.

| Argument    | Type                 | Description                                        |
| ----------- | -------------------- | -------------------------------------------------- |
| `layer`     | <tt>Model[T, T]</tt> | A model with the same input and output types.      |
| **RETURNS** | <tt>Model[T, T]</tt> | A model with the unchanged input and output types. |

```python
https://github.com/explosion/thinc/blob/master/thinc/layers/residual.py
```

### tuplify {#tuplify tag="function"}

Give each child layer a separate copy of the input, and the combine the output
of the child layers into a tuple. Useful for providing original and modified
input to a downstream layer.

On the backward pass the loss from each child is added together, so when using
custom datatypes they should define an addition operator.

| Argument    | Type                          | Description                      |
| ----------- | ----------------------------- | -------------------------------- |
| `*layers`   | <tt>Model[Any, T] ...</tt>    | The models to compose.           |
| **RETURNS** | <tt>Model[Any, Tuple[T]]</tt> | The composed feed-forward model. |

```python
https://github.com/explosion/thinc/blob/master/thinc/layers/tuplify.py
```

### siamese {#siamese tag="function"}

Combine and encode a layer and a similarity function to form a
[siamese architecture](https://en.wikipedia.org/wiki/Siamese_neural_network).
Typically used to learn symmetric relationships, such as redundancy detection.

| Argument     | Type                           | Description                               |
| ------------ | ------------------------------ | ----------------------------------------- |
| `layer`      | <tt>Model</tt>                 | The layer to run over the pair of inputs. |
| `similarity` | <tt>Model</tt>                 | The similarity layer.                     |
| **RETURNS**  | <tt>Model[Tuple, ArrayXd]</tt> | The created siamese layer.                |

```python
https://github.com/explosion/thinc/blob/master/thinc/layers/siamese.py
```

### uniqued {#uniqued tag="function"}

Group inputs to a layer, so that the layer only has to compute for the unique
values. The data is transformed back before output, and the same transformation
is applied for the gradient. Effectively, this is a cache local to each
minibatch. The `uniqued` wrapper is useful for word inputs, because common words
are seen often, but we may want to compute complicated features for the words,
using e.g. character LSTM.

| Argument       | Type                             | Description                  |
| -------------- | -------------------------------- | ---------------------------- |
| `layer`        | <tt>Model</tt>                   | The layer.                   |
| _keyword-only_ |                                  |                              |
| `column`       | <tt>int</tt>                     | The column. Defaults to `0`. |
| **RETURNS**    | <tt>Model[Ints2d, Floats2d]</tt> | The composed model.          |

```python
https://github.com/explosion/thinc/blob/master/thinc/layers/uniqued.py
```

---

## Data type transfers {#transfers}

### array_getitem, ints_getitem, floats_getitem {#array_getitem tag="function"}

<inline-list>

- **Input:** <ndarray>ArrayXd</ndarray>
- **Output:** <ndarray>ArrayXd</ndarray>

</inline-list>

Index into input arrays, and return the subarrays. Multi-dimensional indexing
can be performed by passing in a tuple, and slicing can be performed using the
slice object. For instance, `X[:, :-1]` would be
`(slice(None, None), slice(None, -1))`.

| Argument | Type                                                                                          | Description                |
| -------- | --------------------------------------------------------------------------------------------- | -------------------------- |
| `index`  | <tt>Union[Union[int, slice, Sequence[int]], Tuple[Union[int, slice, Sequence[int]], ...]</tt> | A valid numpy-style index. |

```python
https://github.com/explosion/thinc/blob/master/thinc/layers/array_getitem.py
```

### list2array {#list2array tag="function"}

<inline-list>

- **Input:** <ndarray>List2d</ndarray>
- **Output:** <ndarray>Array2d</ndarray>

</inline-list>

Transform sequences to ragged arrays if necessary. If sequences are already
ragged, do nothing. A ragged array is a tuple `(data, lengths)`, where `data` is
the concatenated data.

| Argument    | Type                            | Description                              |
| ----------- | ------------------------------- | ---------------------------------------- |
| **RETURNS** | <tt>Model[List2d, Array2d]</tt> | The layer to compute the transformation. |

```python
https://github.com/explosion/thinc/blob/master/thinc/layers/list2array.py
```

### list2ragged {#list2ragged tag="function"}

<inline-list>

- **Input:** <ndarray>ListXd</ndarray>
- **Output:** <ndarray>Ragged</ndarray>

</inline-list>

Transform sequences to ragged arrays if necessary and return the ragged array.
If sequences are already ragged, do nothing. A ragged array is a tuple
`(data, lengths)`, where `data` is the concatenated data.

| Argument    | Type                           | Description                              |
| ----------- | ------------------------------ | ---------------------------------------- |
| **RETURNS** | <tt>Model[ListXd, Ragged]</tt> | The layer to compute the transformation. |

```python
https://github.com/explosion/thinc/blob/master/thinc/layers/list2ragged.py
```

### list2padded {#list2padded tag="function"}

<inline-list>

- **Input:** <ndarray>List2d</ndarray>
- **Output:** <ndarray>Padded</ndarray>

</inline-list>

Create a layer to convert a list of array inputs into
[`Padded`](/docs/api-types#padded).

| Argument    | Type                           | Description                              |
| ----------- | ------------------------------ | ---------------------------------------- |
| **RETURNS** | <tt>Model[List2d, Padded]</tt> | The layer to compute the transformation. |

```python
https://github.com/explosion/thinc/blob/master/thinc/layers/list2padded.py
```

### ragged2list {#ragged2list tag="function"}

<inline-list>

- **Input:** <ndarray>Ragged</ndarray>
- **Output:** <ndarray>ListXd</ndarray>

</inline-list>

Transform sequences from a ragged format into lists.

| Argument    | Type                           | Description                              |
| ----------- | ------------------------------ | ---------------------------------------- |
| **RETURNS** | <tt>Model[Ragged, ListXd]</tt> | The layer to compute the transformation. |

```python
https://github.com/explosion/thinc/blob/master/thinc/layers/ragged2list.py
```

### padded2list {#padded2list tag="function"}

<inline-list>

- **Input:** <ndarray>Padded</ndarray>
- **Output:** <ndarray>List2d</ndarray>

</inline-list>

Create a layer to convert a [`Padded`](/docs/api-types#padded) input into a list
of arrays.

| Argument    | Type                           | Description                              |
| ----------- | ------------------------------ | ---------------------------------------- |
| **RETURNS** | <tt>Model[Padded, List2d]</tt> | The layer to compute the transformation. |

```python
https://github.com/explosion/thinc/blob/master/thinc/layers/padded2list.py
```

### remap_ids {#remap_ids tag="function"}

<inline-list>

- **Input:** <tt>Union[Sequence[Hashable], Ints1d, Ints2d]</tt>
- **Output:** <ndarray>Ints2d</ndarray>

</inline-list>

Remap a sequence of strings, integers or other hashable inputs using a
mapping table, usually as a preprocessing step before embeddings. The
input can also be a two dimensional integer array in which case the
<<<<<<< HEAD
`column: int` attribute tells the `remap_ids` layer which column of the
array to map with the `mapping_table: Dict[Any, int]`.
Both attributes can be passed during initialization, but since during
`forward` they are retrieved from `model.attrs`, they can be set
any time before calling `forward`. This means that they can also be
changed between calls. Before calling `forward` the `mapping_table` 
has to be set and for 2D inputs the `column` is also required.

=======
`column` attribute tells the `remap_ids` layer which column of the
array to map. For 2D inputs the `column` has to be set on initialization.
The mapping table can be set at initialization, but can also be passed in on input, 
When provided on initializtion the mapping table is stored in the `"mapping_table"`
attribute. 
>>>>>>> 6d38a155

| Argument        | Type                                  | Description                                                                                                  |
| --------------- | ------------------------------------- | ------------------------------------------------------------------------------------------------------------ |
| `mapping_table` | <tt>Dict[Any, int]</tt>               | The mapping table to use. Can also be set after initialization by writing to `model.attrs["mapping_table"]`. |
| `default`       | <tt>int</tt>                          | The default value if the input does not have an entry in the mapping table.                                  |
| `column`         | <tt>int</tt>                       | The column to apply the mapper to in case of 2D input.                                                                                  |
| **RETURNS**     | <tt>Model[Sequence[Any], Ints2d]</tt> | The layer to compute the transformation.                                                                     |

```python
https://github.com/explosion/thinc/blob/master/thinc/layers/remap_ids.py
```

### strings2arrays {#strings2arrays tag="function"}

<inline-list>

- **Input:** <tt>Sequence[Sequence[str]]</tt>
- **Output:** <ndarray>List[Ints2d]</ndarray>

</inline-list>

Transform a sequence of string sequences to a list of arrays.

| Argument    | Type                                                  | Description                              |
| ----------- | ----------------------------------------------------- | ---------------------------------------- |
| **RETURNS** | <tt>Model[Sequence[Sequence[str]], List[Ints2d]]</tt> | The layer to compute the transformation. |

```python
https://github.com/explosion/thinc/blob/master/thinc/layers/strings2arrays.py
```

### with_array {#with_array tag="function"}

<inline-list>

- **Input / output:** <tt>Union[Padded, Ragged, ListXd, ArrayXd]</tt>

</inline-list>

Transform sequence data into a contiguous array on the way into and out of a
model. Handles a variety of sequence types: lists, padded and ragged. If the
input is an array, it is passed through unchanged.

| Argument       | Type                             | Description                   |
| -------------- | -------------------------------- | ----------------------------- |
| `layer`        | <tt>Model[ArrayXd, ArrayXd]</tt> | The layer to wrap.            |
| _keyword-only_ |                                  |                               |
| `pad`          | <tt>int</tt>                     | The padding. Defaults to `0`. |
| **RETURNS**    | <tt>Model</tt>                   | The wrapped layer.            |

```python
https://github.com/explosion/thinc/blob/master/thinc/layers/with_array2d.py
```

### with_array2d {#with_array2d tag="function"}

<inline-list>

- **Input / output:** <tt>Union[Padded, Ragged, List2d, Array2d]</tt>

</inline-list>

Transform sequence data into a contiguous two-dimensional array on the way into
and out of a model. In comparison to the `with_array` layer, the behavior of
this layer mostly differs on `Padded` inputs, as this layer merges the batch and
length axes to form a two-dimensional array. Handles a variety of sequence
types: lists, padded and ragged. If the input is a two-dimensional array, it is
passed through unchanged.

| Argument       | Type                             | Description                   |
| -------------- | -------------------------------- | ----------------------------- |
| `layer`        | <tt>Model[Array2d, Array2d]</tt> | The layer to wrap.            |
| _keyword-only_ |                                  |                               |
| `pad`          | <tt>int</tt>                     | The padding. Defaults to `0`. |
| **RETURNS**    | <tt>Model</tt>                   | The wrapped layer.            |

```python
https://github.com/explosion/thinc/blob/master/thinc/layers/with_array.py
```

### with_flatten {#with_flatten tag="function"}

<inline-list>

- **Input:** <tt>Sequence[Sequence[Any]]</tt>
- **Output:** <tt>ListXd</tt>

</inline-list>

Flatten nested inputs on the way into a layer and reverse the transformation
over the outputs.

| Argument    | Type                                                             | Description        |
| ----------- | ---------------------------------------------------------------- | ------------------ |
| `layer`     | <tt>Model[Sequence[Sequence[Any]], Sequence[Sequence[Any]]]</tt> | The layer to wrap. |
| **RETURNS** | <tt>Model[ListXd, ListXd]</tt>                                   | The wrapped layer. |

```python
https://github.com/explosion/thinc/blob/master/thinc/layers/with_flatten.py
```

### with_padded {#with_padded tag="function"}

<inline-list>

- **Input / output:** <tt>Union[Padded, Ragged, List2d, Floats3d,
  Tuple[Floats3d, Ints1d, Ints1d, Ints1d]]</tt>

</inline-list>

Convert sequence input into the [`Padded`](/docs/api-types#padded) data type on
the way into a layer and reverse the transformation on the output.

| Argument    | Type                           | Description        |
| ----------- | ------------------------------ | ------------------ |
| `layer`     | <tt>Model[Padded, Padded]</tt> | The layer to wrap. |
| **RETURNS** | <tt>Model</tt>                 | The wrapped layer. |

```python
https://github.com/explosion/thinc/blob/master/thinc/layers/with_padded.py
```

### with_ragged {#with_ragged tag="function"}

<inline-list>

- **Input / output:** <tt>Union[Padded, Ragged, ListXd, Floats3d,
  Tuple[Floats2d, Ints1d]]</tt>

</inline-list>

Convert sequence input into the [`Ragged`](/docs/api-types#ragged) data type on
the way into a layer and reverse the transformation on the output.

| Argument    | Type                           | Description        |
| ----------- | ------------------------------ | ------------------ |
| `layer`     | <tt>Model[Ragged, Ragged]</tt> | The layer to wrap. |
| **RETURNS** | <tt>Model</tt>                 | The wrapped layer. |

```python
https://github.com/explosion/thinc/blob/master/thinc/layers/with_ragged.py
```

### with_list {#with_list tag="function"}

<inline-list>

- **Input / output:** <tt>Union[Padded, Ragged, List2d]</tt>

</inline-list>

Convert sequence input into lists on the way into a layer and reverse the
transformation on the outputs.

| Argument    | Type                           | Description        |
| ----------- | ------------------------------ | ------------------ |
| `layer`     | <tt>Model[List2d, List2d]</tt> | The layer to wrap. |
| **RETURNS** | <tt>Model</tt>                 | The wrapped layer. |

```python
https://github.com/explosion/thinc/blob/master/thinc/layers/with_list.py
```

### with_getitem {#with_getitem tag="function"}

<inline-list>

- **Input:** <tt>Tuple</tt>
- **Output:** <tt>Tuple</tt>

</inline-list>

Transform data on the way into and out of a layer by plucking an item from a
tuple.

| Argument    | Type                             | Description                        |
| ----------- | -------------------------------- | ---------------------------------- |
| `idx`       | <tt>int</tt>                     | The index to pluck from the tuple. |
| `layer`     | <tt>Model[ArrayXd, ArrayXd]</tt> | The layer to wrap.                 |
| **RETURNS** | <tt>Model[Tuple, Tuple]</tt>     | The wrapped layer.                 |

```python
https://github.com/explosion/thinc/blob/master/thinc/layers/with_getitem.py
```

### with_reshape {#with_reshape tag="function"}

<inline-list>

- **Input:** <ndarray>Array3d</tt>
- **Output:** <ndarray>Array3d</tt>

</inline-list>

Reshape data on the way into and out from a layer.

| Argument    | Type                             | Description        |
| ----------- | -------------------------------- | ------------------ |
| `layer`     | <tt>Model[Array2d, Array2d]</tt> | The layer to wrap. |
| **RETURNS** | <tt>Model[Array3d, Array3d]</tt> | The wrapped layer. |

```python
https://github.com/explosion/thinc/blob/master/thinc/layers/with_reshape.py
```

### with_debug {#with_debug tag="function"}

<inline-list>

- **Input:** <tt>Any</tt>
- **Output:** <tt>Any</tt>

</inline-list>

Debugging layer that wraps any layer and allows executing callbacks during the
forward pass, backward pass and initialization. The callbacks will receive the
same arguments as the functions they're called in and are executed before the
function runs.

<infobox variant="warning">

This layer should only be used for **debugging, logging, benchmarking etc.**,
not to modify data or perform any other side-effects that are relevant to the
network outside of debugging and testing it. If you need hooks that run in
specific places of the model lifecycle, you should write your own
[custom layer](/docs/usage-models#new-layers). You can use the implementation of
`with_debug` as a template.

</infobox>

```python
### Example
from thinc.api import Linear, with_debug

def on_init(model, X, Y):
    print(f"X: {type(Y)}, Y ({type(Y)})")

model = with_debug(Linear(2, 5), on_init=on_init)
model.initialize()
```

| Argument       | Type                                        | Description                                                                                                                                         |
| -------------- | ------------------------------------------- | --------------------------------------------------------------------------------------------------------------------------------------------------- |
| `layer`        | <tt>Model</tt>                              | The layer to wrap.                                                                                                                                  |
| `name`         | <tt>Optional[str]</tt>                      | Optional name for the wrapped layer, will be prefixed by `debug:`. Defaults to name of the wrapped layer.                                           |
| _keyword-only_ |                                             |                                                                                                                                                     |
| `on_init`      | <tt>Callable[[Model, Any, Any], None]</tt>  | Function called on initialization. Receives the model and the `X` and `Y` passed to [`Model.initialize`](/docs/api-model#initialize), if available. |
| `on_forward`   | <tt>Callable[[Model, Any, bool], None]</tt> | Function called at the start of the forward pass. Receives the model, the inputs and the value of `is_train`.                                       |
| `on_backprop`  | <tt>Callable[[Any], None] = do_nothing</tt> | Function called at the start of the backward pass. Receives the gradient.                                                                           |
| **RETURNS**    | <tt>Model</tt>                              | The wrapped layer.                                                                                                                                  |

```python
https://github.com/explosion/thinc/blob/master/thinc/layers/with_debug.py
```

### with_nvtx_range {#with_nvtx_range tag="function"}

<inline-list>

- **Input:** <tt>Any</tt>
- **Output:** <tt>Any</tt>

</inline-list>

Layer that wraps any layer and marks the forward and backprop passes as an NVTX
range. This can be helpful when profiling GPU performance of a layer.

```python
### Example
from thinc.api import Linear, with_nvtx_range

model = with_nvtx_range(Linear(2, 5))
model.initialize()
```

| Argument         | Type                   | Description                                                                     |
| ---------------- | ---------------------- | ------------------------------------------------------------------------------- |
| `layer`          | <tt>Model</tt>         | The layer to wrap.                                                              |
| `name`           | <tt>Optional[str]</tt> | Optional name for the wrapped layer. Defaults to the name of the wrapped layer. |
| _keyword-only_   |                        |                                                                                 |
| `forward_color`  | <tt>int</tt>           | Identifier of the color to use for the forward pass                             |
| `backprop_color` | <tt>int</tt>           | Identifier of the color to use for the backward pass                            |
| **RETURNS**      | <tt>Model</tt>         | The wrapped layer.                                                              |

```python
https://github.com/explosion/thinc/blob/master/thinc/layers/with_nvtx_range.py
```

### with_signpost_interval {#with_signpost_interval tag="function" new="8.1.1"}

<inline-list>

- **Input:** <tt>Any</tt>
- **Output:** <tt>Any</tt>

</inline-list>

Layer that wraps any layer and marks the init, forward and backprop passes as a
(macOS) signpost interval. This can be helpful when profiling the performance of
a layer using macOS
[Instruments.app](https://help.apple.com/instruments/mac/current/). Use of this
layer requires that the
[`os-signpost`](https://github.com/explosion/os-signpost) package is installed.

```python
### Example
from os_signpost import Signposter
from thinc.api import Linear, with_signpost_interval

signposter = Signposter("com.example.my_subsystem",
    Signposter.Category.DynamicTracing)

model = with_signpost_interval(Linear(2, 5), signposter)
model.initialize()
```

| Argument     | Type                              | Description                                                                     |
| ------------ | --------------------------------- | ------------------------------------------------------------------------------- |
| `layer`      | <tt>Model</tt>                    | The layer to wrap.                                                              |
| `signposter` | <tt>os_signposter.Signposter</tt> | `Signposter` object to log the interval with.                                   |
| `name`       | <tt>Optional[str]</tt>            | Optional name for the wrapped layer. Defaults to the name of the wrapped layer. |
| **RETURNS**  | <tt>Model</tt>                    | The wrapped layer.                                                              |

```python
https://github.com/explosion/thinc/blob/master/thinc/layers/with_signpost_interval.py
```

---

## Wrappers {#wrappers}

### PyTorchWrapper, PyTorchRNNWrapper {#pytorchwrapper tag="function"}

<inline-list>

- **Input:** <tt>Any</tt>
- **Output:** <tt>Any</tt>

</inline-list>

Wrap a [PyTorch](https://pytorch.org) model so that it has the same API as Thinc
models. To optimize the model, you'll need to create a PyTorch optimizer and
call `optimizer.step` after each batch. The `PyTorchRNNWrapper` has the same
signature as the `PyTorchWrapper` and lets you to pass in a custom sequence
model that has the same inputs and output behavior as a
[`torch.nn.RNN`](https://pytorch.org/docs/stable/nn.html#torch.nn.RNN) object.

Your PyTorch model's forward method can take arbitrary positional arguments and
keyword arguments, but must return either a **single tensor** as output or a
**tuple**. You may find
[PyTorch's `register_forward_hook`](https://pytorch.org/docs/stable/nn.html#torch.nn.Module.register_forward_hook)
helpful if you need to adapt the output. The convert functions are used to map
inputs and outputs to and from your PyTorch model. Each function should return
the converted output, and a callback to use during the backward pass:

```python
Xtorch, get_dX = convert_inputs(X)
Ytorch, torch_backprop = model.shims[0](Xtorch, is_train)
Y, get_dYtorch = convert_outputs(Ytorch)
```

To allow maximum flexibility, the [`PyTorchShim`](/docs/api-model#shims) expects
[`ArgsKwargs`](/docs/api-types#argskwargs) objects on the way into the forward
and backward passes. The `ArgsKwargs` objects will be passed straight into the
model in the forward pass, and straight into `torch.autograd.backward` during
the backward pass.

| Argument          | Type                     | Description                                                                              |
| ----------------- | ------------------------ | ---------------------------------------------------------------------------------------- |
| `pytorch_model`   | <tt>Any</tt>             | The PyTorch model.                                                                       |
| `convert_inputs`  | <tt>Callable</tt>        | Function to convert inputs to PyTorch tensors (same signature as `forward` function).    |
| `convert_outputs` | <tt>Callable</tt>        | Function to convert outputs from PyTorch tensors (same signature as `forward` function). |
| **RETURNS**       | <tt>Model[Any, Any]</tt> | The Thinc model.                                                                         |

```python
https://github.com/explosion/thinc/blob/master/thinc/layers/pytorchwrapper.py
```

### TensorFlowWrapper {#tensorflowwrapper tag="function"}

<inline-list>

- **Input:** <tt>Any</tt>
- **Output:** <tt>Any</tt>

</inline-list>

Wrap a [TensorFlow](https://tensorflow.org) model, so that it has the same API
as Thinc models. To optimize the model, you'll need to create a TensorFlow
optimizer and call `optimizer.apply_gradients` after each batch. To allow
maximum flexibility, the [`TensorFlowShim`](/docs/api-model#shims) expects
[`ArgsKwargs`](/docs/api-types#argskwargs) objects on the way into the forward
and backward passes.

| Argument           | Type                     | Description           |
| ------------------ | ------------------------ | --------------------- |
| `tensorflow_model` | <tt>Any</tt>             | The TensorFlow model. |
| **RETURNS**        | <tt>Model[Any, Any]</tt> | The Thinc model.      |

```python
https://github.com/explosion/thinc/blob/master/thinc/layers/tensorflowwrapper.py
```

### MXNetWrapper {#mxnetwrapper tag="function"}

<inline-list>

- **Input:** <tt>Any</tt>
- **Output:** <tt>Any</tt>

</inline-list>

Wrap a [MXNet](https://mxnet.apache.org/) model, so that it has the same API as
Thinc models. To optimize the model, you'll need to create a MXNet optimizer and
call `optimizer.step()` after each batch. To allow maximum flexibility, the
[`MXNetShim`](/docs/api-model#shims) expects
[`ArgsKwargs`](/docs/api-types#argskwargs) objects on the way into the forward
and backward passes.

| Argument           | Type                     | Description           |
| ------------------ | ------------------------ | --------------------- |
| `tensorflow_model` | <tt>Any</tt>             | The TensorFlow model. |
| **RETURNS**        | <tt>Model[Any, Any]</tt> | The Thinc model.      |

```python
https://github.com/explosion/thinc/blob/master/thinc/layers/mxnetwrapper.py
```<|MERGE_RESOLUTION|>--- conflicted
+++ resolved
@@ -1275,7 +1275,6 @@
 Remap a sequence of strings, integers or other hashable inputs using a
 mapping table, usually as a preprocessing step before embeddings. The
 input can also be a two dimensional integer array in which case the
-<<<<<<< HEAD
 `column: int` attribute tells the `remap_ids` layer which column of the
 array to map with the `mapping_table: Dict[Any, int]`.
 Both attributes can be passed during initialization, but since during
@@ -1284,13 +1283,6 @@
 changed between calls. Before calling `forward` the `mapping_table` 
 has to be set and for 2D inputs the `column` is also required.
 
-=======
-`column` attribute tells the `remap_ids` layer which column of the
-array to map. For 2D inputs the `column` has to be set on initialization.
-The mapping table can be set at initialization, but can also be passed in on input, 
-When provided on initializtion the mapping table is stored in the `"mapping_table"`
-attribute. 
->>>>>>> 6d38a155
 
 | Argument        | Type                                  | Description                                                                                                  |
 | --------------- | ------------------------------------- | ------------------------------------------------------------------------------------------------------------ |
