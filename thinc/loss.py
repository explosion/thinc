from typing import Tuple, Sequence, cast, TypeVar, Generic, Any, Union, Optional, List
from typing import Dict

from .types import Floats2d, Ints1d
from .util import get_array_module, to_categorical, smooth_one_hot
from .config import registry


LossT = TypeVar("LossT")
GradT = TypeVar("GradT")
GuessT = TypeVar("GuessT")
TruthT = TypeVar("TruthT")
IntsOrFloats = Union[Ints1d, Floats2d]
IntsOrFloatsOrStrs = Union[Ints1d, Floats2d, Sequence[int], Sequence[str]]


class Loss(Generic[GuessT, TruthT, GradT, LossT]):  # pragma: no cover
    """Base class for classes computing the loss / gradient. The class can
    be initialized with settings if needed. It provides get_loss and
    get_grad as separate methods to allow calculating them separately. It
    also provides a __call__ method that returns a tuple of both.
    """

    def __init__(self, **kwargs: Any) -> None:
        ...

    def __call__(self, guesses: GuessT, truths: TruthT) -> Tuple[GradT, LossT]:
        return self.get_grad(guesses, truths), self.get_loss(guesses, truths)

    def get_grad(self, guesses: GuessT, truths: TruthT) -> GradT:
        ...

    def get_loss(self, guesses: GuessT, truths: TruthT) -> LossT:
        ...


class CategoricalCrossentropy(Loss):
    names: Optional[Sequence[str]]
    missing_value: Optional[Union[str, int]]
    _name_to_i: Dict[str, int]

    def __init__(
        self,
        *,
        normalize: bool = True,
        names: Optional[Sequence[str]] = None,
        missing_value: Optional[Union[str, int]] = None,
        neg_prefix: Optional[str] = None,
        label_smoothing: float = 0.0,
    ):
        self.normalize = normalize
        self.names = names
        self.missing_value = missing_value
        self.neg_prefix = neg_prefix
        self.label_smoothing = label_smoothing
        if names is not None:
            self._name_to_i = {name: i for i, name in enumerate(names)}
        else:
            self._name_to_i = {}

    def convert_truths(
        self, truths: IntsOrFloatsOrStrs, guesses: Floats2d
    ) -> Tuple[Floats2d, Floats2d]:
        xp = get_array_module(guesses)
        missing = []
        negatives_mask = None
        if self.names:
            negatives_mask = xp.ones((len(truths), len(self.names)), dtype="f")
        missing_value = self.missing_value
        if isinstance(truths, list):
            if len(truths):
                # Collect missing values for List[int]
                if isinstance(truths[0], int):
                    for i, value in enumerate(truths):
                        if value == missing_value:
                            missing.append(i)
                else:
                    if self.names is None:
                        raise ValueError(
                            "Cannot calculate loss from list of strings without names. "
                            "You can pass the names as a keyword argument when you "
                            "create the loss object, "
                            "e.g. CategoricalCrossentropy(names=['dog', 'cat'])"
                        )
                    # Convert List[str] to List[int]
                    # and collect missing values.
                    truths = cast(List[str], truths)
                    for i, value in enumerate(truths):
                        if value == missing_value:
                            truths[i] = self.names[0]
                            missing.append(i)
                        elif (
                            value
                            and self.neg_prefix
                            and value.startswith(self.neg_prefix)
                        ):
                            truths[i] = value[len(self.neg_prefix) :]
                            neg_index = self._name_to_i[truths[i]]
                            negatives_mask[i] = 0  # type: ignore
                            negatives_mask[i][neg_index] = -1  # type: ignore
                    truths = [self._name_to_i[name] for name in truths]
            # cast truths as 1d array
            truths = xp.asarray(truths, dtype="i")
            # get mask for 1d array
            mask = _make_mask(guesses, missing)
        else:
            # get mask for 2d array
            mask = _make_mask_by_value(truths, guesses, missing_value)
        truths = cast(IntsOrFloats, truths)
        # Convert 1d truths to 2d and apply smoothing.
        if truths.ndim == 1:
            truths = cast(
                Floats2d,
                to_categorical(
                    truths,
                    n_classes=guesses.shape[-1],
                    label_smoothing=self.label_smoothing,
                ),
            )
        # Check if 2D array is valid and maybe apply smoothing.
        elif truths.ndim == 2:
            # Validate if each row sums to 1.
            if not xp.all(truths.sum(axis=1) == 1):
                raise ValueError(
                    "Cannot calculate CategoricalCrossentropy. "
                    "All rows of 'truths' have to be a "
                    "valid categorical distribution (sum to 1)."
                )
            if self.label_smoothing:
                # Validate that array is binary, ergo one-hot at this point
                if ((truths == 0) | (truths == 1)).all():
                    truths = smooth_one_hot(truths, self.label_smoothing)
                else:
                    raise ValueError(
                        "Can only apply label-smoothing to one-hot target."
                    )
        # Transform negative annotations to a 0 for the negated value
        # + mask all other values for that row
        truths = cast(Floats2d, truths)
        if negatives_mask is not None:
            truths *= negatives_mask
            truths[truths == -1] = 0
            negatives_mask[negatives_mask == -1] = 1
            mask *= negatives_mask
        return truths, mask

    def __call__(
        self, guesses: Floats2d, truths: IntsOrFloatsOrStrs
    ) -> Tuple[Floats2d, float]:
        target, mask = self.convert_truths(truths, guesses)
        self._validate_input(guesses, target)
        d_truth = self._get_grad(guesses, target, mask)
        loss = self._get_loss(guesses, target, mask)
        return (d_truth, loss)

    def _validate_input(self, guesses: Floats2d, target: Floats2d) -> None:
        xp = get_array_module(target)
        if not xp.allclose(guesses.sum(axis=1), 1.0):
            raise ValueError(
                "Cannot calculate CategoricalCrossentropy if "
                "some rows of 'guesses' are not "
                "valid categorical distributions (do not sum to 1)."
            )
        if guesses.shape != target.shape:  # pragma: no cover
            raise ValueError(
                "Cannot calculate CategoricalCrossentropy loss: "
                f"mismatched shapes: {guesses.shape} vs {target.shape}."
            )
        if xp.any(guesses > 1) or xp.any(guesses < 0):  # pragma: no cover
            raise ValueError(
                "Cannot calculate CategoricalCrossentropy loss "
                "with guesses outside the [0,1] interval."
            )
        if xp.any(target > 1) or xp.any(target < 0):  # pragma: no cover
            raise ValueError(
                "Cannot calculate CategoricalCrossentropy loss "
                "with truth values outside the [0,1] interval."
            )

    def _get_grad(
        self, guesses: Floats2d, target: Floats2d, mask: Floats2d
    ) -> Floats2d:
        difference = guesses - target
        difference *= mask
        if self.normalize:
            difference = difference / guesses.shape[0]
        return cast(Floats2d, difference.astype("float32"))

    def _get_loss(self, guesses: Floats2d, target: Floats2d, mask: Floats2d) -> float:
        xp = get_array_module(guesses)
        logprobs = xp.log(guesses + 1e-9)
        logprobs *= mask
        if self.normalize:
            return -(target * logprobs).sum(1).mean()
        else:
            return -(target * logprobs).sum()

    def get_grad(self, guesses: Floats2d, truths: IntsOrFloatsOrStrs) -> Floats2d:
        target, mask = self.convert_truths(truths, guesses)
        self._validate_input(guesses, target)
        return self._get_grad(guesses, target, mask)

    def get_loss(self, guesses: Floats2d, truths: IntsOrFloatsOrStrs) -> float:
        target, mask = self.convert_truths(truths, guesses)
        self._validate_input(guesses, target)
        return self._get_loss(guesses, target, mask)


@registry.losses("CategoricalCrossentropy.v1")
def configure_CategoricalCrossentropy_v1(
    *,
    normalize: bool = True,
    names: Optional[Sequence[str]] = None,
    missing_value: Optional[Union[str, int]] = None,
) -> CategoricalCrossentropy:
    return CategoricalCrossentropy(
        normalize=normalize, names=names, missing_value=missing_value
    )


@registry.losses("CategoricalCrossentropy.v2")
def configure_CategoricalCrossentropy_v2(
    *,
    normalize: bool = True,
    names: Optional[Sequence[str]] = None,
    missing_value: Optional[Union[str, int]] = None,
    neg_prefix: Optional[str] = None,
) -> CategoricalCrossentropy:
    return CategoricalCrossentropy(
        normalize=normalize,
        names=names,
        missing_value=missing_value,
        neg_prefix=neg_prefix,
    )


@registry.losses("CategoricalCrossentropy.v3")
def configure_CategoricalCrossentropy_v3(
    *,
    normalize: bool = True,
    names: Optional[Sequence[str]] = None,
    missing_value: Optional[Union[str, int]] = None,
    neg_prefix: Optional[str] = None,
    label_smoothing: float = 0.0,
) -> CategoricalCrossentropy:
    return CategoricalCrossentropy(
        normalize=normalize,
        names=names,
        missing_value=missing_value,
        neg_prefix=neg_prefix,
        label_smoothing=label_smoothing,
    )


class SequenceCategoricalCrossentropy(Loss):
    def __init__(
        self,
        *,
        normalize: bool = True,
        names: Optional[Sequence[str]] = None,
        missing_value: Optional[Union[str, int]] = None,
        neg_prefix: Optional[str] = None,
        label_smoothing: float = 0.0,
    ):
        self.cc = CategoricalCrossentropy(
            normalize=False,
            names=names,
            missing_value=missing_value,
            neg_prefix=neg_prefix,
            label_smoothing=label_smoothing,
        )
        self.normalize = normalize

    def __call__(
        self, guesses: Sequence[Floats2d], truths: Sequence[IntsOrFloatsOrStrs]
    ) -> Tuple[List[Floats2d], float]:
        grads = self.get_grad(guesses, truths)
        loss = self.get_loss(guesses, truths)
        return grads, loss

    def get_grad(
        self, guesses: Sequence[Floats2d], truths: Sequence[IntsOrFloatsOrStrs]
    ) -> List[Floats2d]:
        err = "Cannot calculate SequenceCategoricalCrossentropy loss: guesses and truths must be same length"
        if len(guesses) != len(truths):  # pragma: no cover
            raise ValueError(err)
        n = len(guesses)
        d_scores = []
        for yh, y in zip(guesses, truths):
            d_yh = self.cc.get_grad(yh, y)
            if self.normalize:
                d_yh /= n
            d_scores.append(d_yh)
        return d_scores

    def get_loss(
        self, guesses: Sequence[Floats2d], truths: Sequence[IntsOrFloatsOrStrs]
    ) -> float:
<<<<<<< HEAD
        err = "Cannot calculate SequenceCategoricalCrossentropy loss: guesses and truths must be same length"
        if len(guesses) != len(truths):  # pragma: no cover
            raise ValueError(err)
=======
        return self._get_loss_from_grad(self.get_grad(guesses, truths))

    def _get_loss_from_grad(self, grads: Sequence[Floats2d]) -> float:
>>>>>>> ffd998c7
        loss = 0.0
        for guess, truth in zip(guesses, truths):
            loss += self.cc.get_loss(guess, truth)
        return loss


@registry.losses("SequenceCategoricalCrossentropy.v1")
def configure_SequenceCategoricalCrossentropy_v1(
    *, normalize: bool = True, names: Optional[Sequence[str]] = None
) -> SequenceCategoricalCrossentropy:
    return SequenceCategoricalCrossentropy(normalize=normalize, names=names)


@registry.losses("SequenceCategoricalCrossentropy.v2")
def configure_SequenceCategoricalCrossentropy_v2(
    *,
    normalize: bool = True,
    names: Optional[Sequence[str]] = None,
    neg_prefix: Optional[str] = None,
) -> SequenceCategoricalCrossentropy:
    return SequenceCategoricalCrossentropy(
        normalize=normalize, names=names, neg_prefix=neg_prefix
    )


@registry.losses("SequenceCategoricalCrossentropy.v3")
def configure_SequenceCategoricalCrossentropy_v3(
    *,
    normalize: bool = True,
    names: Optional[Sequence[str]] = None,
    missing_value: Optional[Union[str, int]] = None,
    neg_prefix: Optional[str] = None,
    label_smoothing: float = 0.0,
) -> SequenceCategoricalCrossentropy:
    return SequenceCategoricalCrossentropy(
        normalize=normalize,
        names=names,
        missing_value=missing_value,
        neg_prefix=neg_prefix,
        label_smoothing=label_smoothing,
    )


class L2Distance(Loss):
    def __init__(self, *, normalize: bool = True):
        self.normalize = normalize

    def __call__(self, guesses: Floats2d, truths: Floats2d) -> Tuple[Floats2d, float]:
        return self.get_grad(guesses, truths), self.get_loss(guesses, truths)

    def get_grad(self, guesses: Floats2d, truths: Floats2d) -> Floats2d:
        if guesses.shape != truths.shape:  # pragma: no cover
            err = f"Cannot calculate L2 distance: mismatched shapes: {guesses.shape} vs {truths.shape}."
            raise ValueError(err)
        difference = guesses - truths
        if self.normalize:
            difference = difference / guesses.shape[0]
        return difference

    def get_loss(self, guesses: Floats2d, truths: Floats2d) -> float:
        if guesses.shape != truths.shape:  # pragma: no cover
            err = f"Cannot calculate L2 distance: mismatched shapes: {guesses.shape} vs {truths.shape}."
            raise ValueError(err)
        d_truth = self.get_grad(guesses, truths)
        # TODO: Add overload for axis=None case to sum
        return (d_truth**2).sum()  # type: ignore


@registry.losses("L2Distance.v1")
def configure_L2Distance(*, normalize: bool = True) -> L2Distance:
    return L2Distance(normalize=normalize)


class CosineDistance(Loss):
    def __init__(self, *, normalize: bool = True, ignore_zeros: bool = False):
        self.normalize = normalize
        self.ignore_zeros = ignore_zeros

    def __call__(self, guesses: Floats2d, truths: Floats2d) -> Tuple[Floats2d, float]:
        return self.get_grad(guesses, truths), self.get_loss(guesses, truths)

    def get_similarity(self, guesses: Floats2d, truths: Floats2d) -> float:
        if guesses.shape != truths.shape:  # pragma: no cover
            err = f"Cannot calculate cosine similarity: mismatched shapes: {guesses.shape} vs {truths.shape}."
            raise ValueError(err)

        xp = get_array_module(guesses)
        # Add a small constant to avoid 0 vectors
        yh = guesses + 1e-8
        y = truths + 1e-8
        norm_yh = xp.linalg.norm(yh, axis=1, keepdims=True)
        norm_y = xp.linalg.norm(y, axis=1, keepdims=True)
        mul_norms = norm_yh * norm_y
        cosine = (yh * y).sum(axis=1, keepdims=True) / mul_norms
        return cosine

    def get_grad(self, guesses: Floats2d, truths: Floats2d) -> Floats2d:
        if guesses.shape != truths.shape:  # pragma: no cover
            err = f"Cannot calculate cosine similarity: mismatched shapes: {guesses.shape} vs {truths.shape}."
            raise ValueError(err)

        # Note: not using get_distance() here to avoid duplicating certain calculations
        xp = get_array_module(guesses)
        # Find the zero vectors
        if self.ignore_zeros:
            zero_indices = xp.abs(truths).sum(axis=1) == 0
        # Add a small constant to avoid 0 vectors
        yh = guesses + 1e-8
        y = truths + 1e-8
        # https://math.stackexchange.com/questions/1923613/partial-derivative-of-cosinesimilarity
        norm_yh = xp.linalg.norm(yh, axis=1, keepdims=True)
        norm_y = xp.linalg.norm(y, axis=1, keepdims=True)
        mul_norms = norm_yh * norm_y
        cosine = (yh * y).sum(axis=1, keepdims=True) / mul_norms
        d_yh = (y / mul_norms) - (cosine * (yh / norm_yh**2))
        if self.ignore_zeros:
            # If the target was a zero vector, don't count it in the loss.
            d_yh[zero_indices] = 0
        if self.normalize:
            d_yh = d_yh / guesses.shape[0]
        return -d_yh

    def get_loss(self, guesses: Floats2d, truths: Floats2d) -> float:
        if guesses.shape != truths.shape:  # pragma: no cover
            err = f"Cannot calculate cosine similarity: mismatched shapes: {guesses.shape} vs {truths.shape}."
            raise ValueError(err)

        xp = get_array_module(guesses)
        cosine = self.get_similarity(guesses, truths)
        losses = xp.abs(cosine - 1)
        if self.ignore_zeros:
            # If the target was a zero vector, don't count it in the loss.
            zero_indices = xp.abs(truths).sum(axis=1) == 0
            losses[zero_indices] = 0
        if self.normalize:
            losses = losses / guesses.shape[0]
        loss = losses.sum()
        return loss


@registry.losses("CosineDistance.v1")
def configure_CosineDistance(
    *, normalize: bool = True, ignore_zeros: bool = False
) -> CosineDistance:
    return CosineDistance(normalize=normalize, ignore_zeros=ignore_zeros)


def _make_mask(guesses, missing) -> Floats2d:
    xp = get_array_module(guesses)
    mask = xp.ones(guesses.shape, dtype="f")
    mask[missing] = 0
    return mask


def _make_mask_by_value(truths, guesses, missing_value) -> Floats2d:
    xp = get_array_module(guesses)
    mask = xp.ones(guesses.shape, dtype="f")

    if missing_value is not None:
        if truths.ndim == 1:
            mask[truths == missing_value] = 0.0
        else:
            # In 2D truths, labels are encoded as one-hot vectors, so we can get
            # the label indices using argmax.
            labels = xp.argmax(truths, axis=-1)
            mask[labels == missing_value] = 0.0

    return mask


__all__ = [
    "SequenceCategoricalCrossentropy",
    "CategoricalCrossentropy",
    "L2Distance",
    "CosineDistance",
]<|MERGE_RESOLUTION|>--- conflicted
+++ resolved
@@ -296,15 +296,9 @@
     def get_loss(
         self, guesses: Sequence[Floats2d], truths: Sequence[IntsOrFloatsOrStrs]
     ) -> float:
-<<<<<<< HEAD
         err = "Cannot calculate SequenceCategoricalCrossentropy loss: guesses and truths must be same length"
         if len(guesses) != len(truths):  # pragma: no cover
             raise ValueError(err)
-=======
-        return self._get_loss_from_grad(self.get_grad(guesses, truths))
-
-    def _get_loss_from_grad(self, grads: Sequence[Floats2d]) -> float:
->>>>>>> ffd998c7
         loss = 0.0
         for guess, truth in zip(guesses, truths):
             loss += self.cc.get_loss(guess, truth)
