from typing import Tuple

from .types import Array
from .util import get_array_module


def categorical_crossentropy(scores: Array, labels: Array) -> Tuple[Array, float]:
    xp = get_array_module(scores)
    target = xp.zeros(scores.shape, dtype="float32")
    loss = 0.0
    for i in range(len(labels)):
        target[i, int(labels[i])] = 1.0
        loss += (1.0 - scores[i, int(labels[i])]) ** 2
    return scores - target, loss


def L1_distance(
    vec1: Array, vec2: Array, labels: Array, margin: float = 0.2
) -> Tuple[Array, Array, float]:
    xp = get_array_module(vec1)
    dist = xp.abs(vec1 - vec2).sum(axis=1)
    loss = (dist > margin) - labels
    return (vec1 - vec2) * loss, (vec2 - vec1) * loss, loss


<<<<<<< HEAD


=======
>>>>>>> 2b0d619a
def cosine_distance(yh, y, ignore_zeros=False):
    xp = get_array_module(yh)
    # Find the zero vectors
    if ignore_zeros:
        zero_indices = xp.abs(y).sum(axis=1) == 0
    # Add a small constant to avoid 0 vectors
    yh = yh + 1e-8
    y = y + 1e-8
    # https://math.stackexchange.com/questions/1923613/partial-derivative-of-cosinesimilarity
    norm_yh = xp.linalg.norm(yh, axis=1, keepdims=True)
    norm_y = xp.linalg.norm(y, axis=1, keepdims=True)
    mul_norms = norm_yh * norm_y
    cosine = (yh * y).sum(axis=1, keepdims=True) / mul_norms
    d_yh = (y / mul_norms) - (cosine * (yh / norm_yh ** 2))
    losses = xp.abs(cosine - 1)
    if ignore_zeros:
        # If the target was a zero vector, don't count it in the loss.
        d_yh[zero_indices] = 0
        losses[zero_indices] = 0
    loss = losses.sum()
    return loss, -d_yh<|MERGE_RESOLUTION|>--- conflicted
+++ resolved
@@ -23,11 +23,6 @@
     return (vec1 - vec2) * loss, (vec2 - vec1) * loss, loss
 
 
-<<<<<<< HEAD
-
-
-=======
->>>>>>> 2b0d619a
 def cosine_distance(yh, y, ignore_zeros=False):
     xp = get_array_module(yh)
     # Find the zero vectors
