--- conflicted
+++ resolved
@@ -1,15 +1,11 @@
-<<<<<<< HEAD
 from typing import Tuple, List, cast
 
 from .types import Array2d, Array
 from .util import get_array_module, to_categorical
-=======
-from typing import Tuple, Callable
 
 from .config import registry
 from .types import Array2d
 from .util import get_array_module, partial
->>>>>>> eb518a91
 
 
 def categorical_crossentropy(scores: Array2d, labels: Array) -> Array2d:
@@ -46,33 +42,21 @@
 
 
 def L1_distance(
-<<<<<<< HEAD
     vec1: Array2d, vec2: Array2d, labels: Array2d, margin: float = 0.2
-) -> Tuple[float, Tuple[Array2d, Array2d]]:
-=======
-    vec1: Array2d, vec2: Array2d, labels: Array2d, *, margin: float = 0.2
-) -> Tuple[Array2d, Array2d, float]:
->>>>>>> eb518a91
+) -> Tuple[Array2d, Array2d]:
     xp = get_array_module(vec1)
     dist = xp.abs(vec1 - vec2).sum(axis=1)
     loss = (dist > margin) - labels
     return (vec1 - vec2) * loss, (vec2 - vec1) * loss
 
 
-<<<<<<< HEAD
-def cosine_distance(yh: Array2d, y: Array2d, ignore_zeros: bool = False) -> Array2d:
-=======
 @registry.losses("L1_distance.v0")
 def configure_L1_distance(
     *, margin: float = 0.2
 ) -> Callable[[Array2d, Array2d, Array2d], Tuple[Array2d, Array2d, float]]:
     return partial(L1_distance, margin=margin)
 
-
-def cosine_distance(
-    yh: Array2d, y: Array2d, *, ignore_zeros: bool = False
-) -> Tuple[float, Array2d]:
->>>>>>> eb518a91
+def cosine_distance(yh: Array2d, y: Array2d, ignore_zeros: bool = False) -> Array2d:
     xp = get_array_module(yh)
     # Find the zero vectors
     if ignore_zeros:
