--- conflicted
+++ resolved
@@ -5,91 +5,6 @@
 from .config import registry
 
 
-<<<<<<< HEAD
-def categorical_crossentropy(scores: Array2d, labels: Array) -> Array2d:
-    if labels.ndim != scores.ndim:
-        target = to_categorical(labels, n_classes=scores.shape[-1])
-    else:  # pragma: no cover
-        target = cast(Array2d, labels)
-    if scores.shape != target.shape:  # pragma: no cover
-        err = f"Cannot calculate loss: mismatched shapes. {scores.shape} vs {target.shape}"
-        raise ValueError(err)
-    difference = scores - target
-    return difference / scores.shape[0]
-
-
-@registry.losses("categorical_crossentropy.v0")
-def configure_categorical_crossentropy() -> Callable[[Array2d, Array2d], Array2d]:
-    return categorical_crossentropy
-
-
-def sequence_categorical_crossentropy(
-    scores: List[Array2d], labels: List[Array]
-) -> List[Array2d]:
-    if not scores:
-        return []
-    if len(scores) != len(labels):  # pragma: no cover
-        raise ValueError("Scores and labels must be same length.")
-    d_scores = []
-    for yh, y in zip(scores, labels):
-        d_scores.append(categorical_crossentropy(yh, y))
-    return d_scores
-
-
-@registry.losses("sequence_categorical_crossentropy.v0")
-def configure_sequence_categorical_crossentropy() -> Callable[
-    [List[Array2d], List[Array]], List[Array2d]
-]:
-    return sequence_categorical_crossentropy
-
-
-def L1_distance(
-    vec1: Array2d, vec2: Array2d, labels: Array2d, margin: float = 0.2
-) -> Tuple[Array2d, Array2d]:
-    xp = get_array_module(vec1)
-    dist = xp.abs(vec1 - vec2).sum(axis=1)
-    loss = (dist > margin) - labels
-    return (vec1 - vec2) * loss, (vec2 - vec1) * loss
-
-
-@registry.losses("L1_distance.v0")
-def configure_L1_distance(
-    *, margin: float = 0.2
-) -> Callable[[Tuple[Array2d, Array2d]], Tuple[Array2d, Array2d]]:
-    return partial(L1_distance, margin=margin)
-
-
-def cosine_distance(yh: Array2d, y: Array2d, ignore_zeros: bool = False) -> Array2d:
-    xp = get_array_module(yh)
-    # Find the zero vectors
-    if ignore_zeros:
-        zero_indices = xp.abs(y).sum(axis=1) == 0
-    # Add a small constant to avoid 0 vectors
-    yh = yh + 1e-8
-    y = y + 1e-8
-    # https://math.stackexchange.com/questions/1923613/partial-derivative-of-cosinesimilarity
-    norm_yh = xp.linalg.norm(yh, axis=1, keepdims=True)
-    norm_y = xp.linalg.norm(y, axis=1, keepdims=True)
-    mul_norms = norm_yh * norm_y
-    cosine = (yh * y).sum(axis=1, keepdims=True) / mul_norms
-    d_yh = (y / mul_norms) - (cosine * (yh / norm_yh ** 2))
-    losses = xp.abs(cosine - 1)
-    if ignore_zeros:
-        # If the target was a zero vector, don't count it in the loss.
-        d_yh = xp.where(zero_indices, 0, d_yh)
-        losses = xp.where(zero_indices, 0, losses)
-    return -d_yh
-
-
-@registry.losses("cosine_distance.v0")
-def configure_cosine_distance(
-    *, ignore_zeros: bool = False
-) -> Callable[[Array2d, Array2d], Array2d]:
-    return partial(cosine_distance, ignore_zeros=ignore_zeros)
-
-
-__all__ = ["categorical_crossentropy", "L1_distance", "cosine_distance"]
-=======
 LossT = TypeVar("LossT")
 GradT = TypeVar("GradT")
 GuessT = TypeVar("GuessT")
@@ -232,5 +147,4 @@
     return CosineDistance(ignore_zeros=ignore_zeros)
 
 
-__all__ = ["CategoricalCrossentropy", "L1Distance", "CosineDistance"]
->>>>>>> a73c14d1
+__all__ = ["CategoricalCrossentropy", "L1Distance", "CosineDistance"]