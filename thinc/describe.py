<<<<<<< HEAD
class AttributeDescription(object):
=======
# coding: utf8
from __future__ import unicode_literals


# TODO: These should probably be data classes?
class ParamInfo:
    """Information about a weights parameter. Stored in model._params"""
    def __init__(self, name, get_shape, init, text):
        self.name = name
        self.get_shape = get_shape
        self.init = init
        self.text = text


class GradInfo:
    """Information about a parameter gradient. Stored in model._grads"""
    def __init__(self, name, param_name, text):
        self.name = name
        self.param_name = param_name
        self.text = text


class AttributeDescription:
>>>>>>> 019fa4d7
    def __init__(self, text, value=None, *args, **kwargs):
        self.name = None
        self.text = text
        self.value = value

    def install(self, attr, obj):
        self.name = attr

    def __call__(self, attr, obj):
        self.install(attr, obj)

    def __get__(self, obj, type=None):  # pragma: no cover
        return self.value

    def __set__(self, obj, val):  # pragma: no cover
        self.value = val


class Dimension(AttributeDescription):
    def install(self, attr, obj):
        self.name = attr
        obj._dims[self.name] = self.value

    def __get__(self, obj, type=None):
        return obj.get_dim(self.name)

    def __set__(self, obj, value):
        return obj.set_dim(self.name, value)


class Weights(AttributeDescription):
    def __init__(self, text, get_shape, init=None):
        self.name = None
        self.text = text
        self.get_shape = get_shape
        self.init = init
    
    def install(self, attr, obj):
        self.name = attr
        obj._params[self.name] = ParamInfo(self.name, self.get_shape, self.init, self.text)

    def __get__(self, obj, type=None):
        return obj.get_param(self.name)

    def __set__(self, obj, value):
        return obj.set_param(self.name, value)


class Gradient(AttributeDescription):
    def __init__(self, param_name):
        self.name = None
        self.text = "Gradient of %s" % param_name
        self.param_name = param_name

    def install(self, attr, obj):
        self.name = attr
        obj._grads[self.name] = GradInfo(self.name, self.param_name, self.text)

    def __get__(self, obj, type=None):
        return obj.get_grad(self.name)

    def __set__(self, obj, value):
        return obj.set_grad(self.name, value)


class Synapses(Weights):
    pass


class Biases(Weights):
    pass


class Moment(Weights):
    pass


def attributes(**specs):
    if not specs:  # pragma: no cover
        raise ValueError("Must describe at least one attribute")

    def wrapped(cls):
        cls.descriptions = dict(cls.descriptions)
        cls.descriptions.update(specs)
        for attr, desc in cls.descriptions.items():
            setattr(cls, attr, desc)
            desc.name = attr
        return cls

    return wrapped


def on_init(*callbacks):
    def wrapped(cls):
        cls.on_init_hooks = list(cls.on_init_hooks)
        cls.on_init_hooks.extend(callbacks)
        return cls

    return wrapped


def on_data(*callbacks):
    def wrapped(cls):
        cls.on_data_hooks = list(cls.on_data_hooks)
        cls.on_data_hooks.extend(callbacks)
        return cls

    return wrapped


def input(getter):
    def wrapped(cls):
        cls.describe_input = getter
        return cls

    return wrapped


def output(getter):
    def wrapped(cls):
        cls.describe_output = getter
        return cls

    return wrapped<|MERGE_RESOLUTION|>--- conflicted
+++ resolved
@@ -1,10 +1,3 @@
-<<<<<<< HEAD
-class AttributeDescription(object):
-=======
-# coding: utf8
-from __future__ import unicode_literals
-
-
 # TODO: These should probably be data classes?
 class ParamInfo:
     """Information about a weights parameter. Stored in model._params"""
@@ -24,7 +17,6 @@
 
 
 class AttributeDescription:
->>>>>>> 019fa4d7
     def __init__(self, text, value=None, *args, **kwargs):
         self.name = None
         self.text = text
@@ -61,7 +53,7 @@
         self.text = text
         self.get_shape = get_shape
         self.init = init
-    
+
     def install(self, attr, obj):
         self.name = attr
         obj._params[self.name] = ParamInfo(self.name, self.get_shape, self.init, self.text)
