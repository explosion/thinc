<<<<<<< HEAD
from dataclasses import dataclass
from typing import Union, Tuple, Callable, TypeVar

=======
from typing import Union, Tuple, Callable, Iterator
>>>>>>> 6bfa10f6
from enum import Enum


Array = Union["numpy.ndarray", "cupy.ndarray"]  # type: ignore
Xp = Union["numpy", "cupy"]  # type: ignore


class Generator(Iterator):
    """Custom generator type. Used to annotate function arguments that accept
    generators so they can be validated by pydantic (which doesn't support
    iterators/iterables otherwise).
    """

    @classmethod
    def __get_validators__(cls):
        yield cls.validate

    @classmethod
    def validate(cls, v):
        if not hasattr(v, "__iter__") and not hasattr(v, "__next__"):
            raise TypeError("not a valid iterator")
        return v

Shape = Union[Tuple[int], Tuple[int, int], Tuple[int, int, int]]


class NlpType:
    # TODO:
    vocab: "spacy.vocab.Vocab"  # type: ignore  # noqa: F821
    pass


class DocType:
    # TODO:
    # DocType = "spacy.tokens.Doc"  # type: ignore
    doc: "DocType"
    to_array: Callable
    start: int
    end: int


class OpNames(str, Enum):
    numpy = "numpy"
    cpu = "cpu"
    cupy = "cupy"
    gpu = "gpu"


@dataclass
class Ragged:
    data: Array
    lengths: Array


@dataclass
class Padded:
    """A batch of padded sequences, sorted by decreasing length. The data array
    is of shape (step, batch, ...). The auxiliary array size_at_t indicates the
    length of the batch at each timestep, so you can do data[:, :size_at_t[t]] to
    shrink the batch. 
    """
    data: Array
    size_at_t: Array<|MERGE_RESOLUTION|>--- conflicted
+++ resolved
@@ -1,10 +1,5 @@
-<<<<<<< HEAD
 from dataclasses import dataclass
-from typing import Union, Tuple, Callable, TypeVar
-
-=======
 from typing import Union, Tuple, Callable, Iterator
->>>>>>> 6bfa10f6
 from enum import Enum
 
 
@@ -27,6 +22,7 @@
         if not hasattr(v, "__iter__") and not hasattr(v, "__next__"):
             raise TypeError("not a valid iterator")
         return v
+
 
 Shape = Union[Tuple[int], Tuple[int, int], Tuple[int, int, int]]
 
@@ -64,7 +60,8 @@
     """A batch of padded sequences, sorted by decreasing length. The data array
     is of shape (step, batch, ...). The auxiliary array size_at_t indicates the
     length of the batch at each timestep, so you can do data[:, :size_at_t[t]] to
-    shrink the batch. 
+    shrink the batch.
     """
+
     data: Array
     size_at_t: Array