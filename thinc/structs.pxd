--- conflicted
+++ resolved
@@ -1,17 +1,11 @@
-<<<<<<< HEAD
 from libc.stdint cimport int16_t, int, uint64_t
 from preshed.maps cimport MapStruct
 
-from .typedefs cimport len_t, idx_t
-=======
-from libc.stdint cimport int32_t, uint64_t
-from .typedefs cimport weight_t, atom_t
->>>>>>> 83b09e09
+from .typedefs cimport len_t, idx_t, atom_t
 
 
 include "compile_time_constants.pxi"
 
-<<<<<<< HEAD
 
 ctypedef void (*do_update_t)(
     float* weights,
@@ -122,8 +116,6 @@
     int nr_feat
     int nr_layer
 
-=======
->>>>>>> 83b09e09
 
 cdef struct SparseArrayC:
     int key
@@ -131,22 +123,18 @@
 
 
 cdef struct FeatureC:
-<<<<<<< HEAD
     int i
-=======
->>>>>>> 83b09e09
     uint64_t key
     float value
 
 
-#cdef struct SparseAverageC:
-#    SparseArrayC* curr
-#    SparseArrayC* avgs
-#    SparseArrayC* times
-#
-#
-#cdef struct TemplateC:
-#    int[MAX_TEMPLATE_LEN] indices
-#    int length
-#    atom_t[MAX_TEMPLATE_LEN] atoms
+cdef struct SparseAverageC:
+    SparseArrayC* curr
+    SparseArrayC* avgs
+    SparseArrayC* times
 
+
+cdef struct TemplateC:
+    int[MAX_TEMPLATE_LEN] indices
+    int length
+    atom_t[MAX_TEMPLATE_LEN] atoms