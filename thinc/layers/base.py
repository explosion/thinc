import numpy
import contextlib
import srsly
import threading
from typing import Dict, List, Callable, Optional, Any, Union, Iterable
from pathlib import Path

from ..backends import Ops, NumpyOps, CupyOps
<<<<<<< HEAD
from ..neural.optimizers import Optimizer  # noqa: F401
from ..neural.mem import Memory
from ..util import get_ops, copy_array, get_width
from ..types import Array
=======
from ..optimizers import Optimizer  # noqa: F401
from ..mem import Memory
from ..util import get_ops, copy_array, ensure_path, get_width


# TODO: Better way to handle the type declarations here?
Array = "Array"
>>>>>>> c26e1823


def create_thread_local():
    obj = threading.local()
    obj.operators = {}
    obj.Ops = NumpyOps
    obj.ops = NumpyOps()
    return obj


def create_init(initializers: Dict[str, Callable]) -> Callable:
    """Create an init function, given a dictionary of parameter initializers."""

    def do_init(
        model: Model, X: Optional[Array] = None, Y: Optional[Array] = None
    ) -> None:
        if X is not None:
            model.set_dim("nI", get_width(X))
        if Y is not None:
            model.set_dim("nO", get_width(Y))
        W = model.ops.allocate((model.get_dim("nO"), model.get_dim("nI")))
        b = model.ops.allocate((model.get_dim("nO"),))
        if "W" in initializers:
            initializers["W"](W, inplace=True)
        if "b" in initializers:
            initializers("b", inplace=True)
        model.set_param("W", W)
        model.set_param("b", b)

    return do_init


class Model:
    """Base class for Thinc models and layers."""

    global_id: int = 0
    _thread_local = create_thread_local()

    name: str
    ops: Ops
    id: int
    _func: Callable
    _init: Callable
    _mem: Memory
    _params: Dict[str, Optional[bool]]
    _dims: Dict[str, Optional[int]]
    _grads: Dict[str, Optional[bool]]
    _layers: List[Model]
    _attrs: Dict[str, Any]

    # This "locks" the class, so we get an error if you try to assign to
    # an unexpected variable.
    __slots__ = [
        "name",
        "id",
        "ops",
        "_func",
        "_init",
        "_mem",
        "_params",
        "_dims",
        "_grads",
        "_layers",
        "_attrs",
    ]

    def __init__(
        self,
        name: str,
        forward: Callable,
        *,
        init: Callable = lambda *a, **k: None,
        dims: Dict[str, Optional[int]] = {},
        params: Dict[str, Optional[Array]] = {},
        grads: Dict[str, Optional[Array]] = {},
        layers: List["Model"] = [],
        attrs: Dict[str, object],
        ops: Optional[Ops] = None,
    ):
        self.name = name
        self._func = forward
        self._init = init
        self.ops = ops if ops is not None else self.get_class_ops()
        self._mem = Memory(self.ops)
        self._dims = dict(dims)
        self._attrs = dict(attrs)
        self._layers = list(layers)
        self.__class__.global_id += 1
        self.id = self.__class__.global_id
        self._params = {}
        self._grads = {}
        for name, value in params.items():
            self._params[name] = None
            if value is not None:
                self.set_param(name, value)
        for name, value in grads.items():
            self._grads[name] = None
            if value is not None:
                self.set_grad(name, value)

    @property
    def layers(self):
        return self._layers

    @classmethod
    @contextlib.contextmanager
    def define_operators(cls, operators):
        """Bind operators to specified functions for the scope of the context:

        Example
        -------

            model = Model()
            other = Model()
            with Model.define_operators({"+": lambda self, other: "plus"}):
                print(model + other)
                # "plus"
            print(model + other)
            # Raises TypeError --- binding limited to scope of with block.
        """
        curr_operators = dict(cls._thread_local.operators)
        cls._thread_local.operators = dict(operators)
        yield
        cls._thread_local.operators = dict(curr_operators)

    @classmethod
    @contextlib.contextmanager
    def use_device(cls, device):
        """Change the device to execute on for the scope of the block."""
        current_ops = cls.get_class_ops()
        if device == current_ops.device:
            yield
        else:
            cls.set_class_ops(get_ops(device))
            yield
            cls.set_class_ops(current_ops)

    @classmethod
    def get_class_ops(cls):
        return cls._thread_local.ops

    @classmethod
    def set_class_ops(cls, ops):
        cls._thread_local.ops = ops

    def __getstate__(self) -> bytes:
        return srsly.pickle_dumps(self.__dict__)

    def __setstate__(self, state_data: bytes) -> None:
        self.__dict__ = srsly.pickle_loads(state_data)

    def dim_is_unset(self, name: str) -> bool:
        return self.has_dim(name) and self.get_dim(name) is None

    def has_dim(self, name: str) -> bool:
        """Check whether the model has a dimension of a given name."""
        return name in self._dims

    def get_dim(self, name: int) -> Optional[int]:
        """Retrieve the value of a dimension of the given name, or None if unset."""
        return self._dims.get(name, None)

    def set_dim(self, name: str, value: int) -> None:
        """Set a value for a dimension."""
        self._dims[name] = value

    def has_param(self, name: str) -> bool:
        """Check whether the model has a weights parameter of the given name."""
        return name in self._params

    def get_param(self, name: str) -> Optional[Array]:
        """Retrieve a weights parameter by name."""
        if name not in self._params:
            raise KeyError(f"Unknown param: {name}")
        key = (self.id, name)
        if key in self._mem:
            return self._mem[key]
        else:
            return None

    def set_param(self, name: str, value: Array) -> None:
        """Set a weights parameter's value."""
        key = (self.id, name)
        if key not in self._mem:
            self._mem.add(key, value.shape)
        data = self._mem.get((self.id, name))
        copy_array(dst=data, src=value)
        self._params[name] = True

    def inc_grad(self, param_name: str, value: Array) -> None:
        """Check whether the model has a gradient of the given name."""
        grad_name = f"d_{param_name}"
        key = (self.id, grad_name)
        param_key = (self.id, param_name)
        if key in self._mem:
            grad = self._mem.get(key)
        else:
            grad = self._mem.add_gradient(key, param_key)
        grad += value
        self._grads[grad_name] = True

    def get_grad(self, param_name: str) -> Optional[Array]:
        """Get a gradient from the model."""
        grad_name = f"d_{param_name}"
        key = (self.id, grad_name)
        if key in self._mem:
            return self._mem[key]
        else:
            return None

    def set_grad(self, param_name: str, value: Array) -> None:
        """Set a gradient value for the model."""
        grad_name = f"d_{param_name}"
        data = self._mem.get((self.id, grad_name))
        copy_array(dst=data, src=value)

    def has_attr(self, name: str) -> bool:
        """Check whether the model has the given attribute."""
        return name in self._attrs

    def get_attr(self, name: str) -> Optional[Any]:
        """Get the attribute, or None if not present."""
        return self._attrs.get(name)

    def set_attr(self, name: str, value: Any) -> None:
        self._attrs[name] = value

    def __call__(self, X, is_train=False):
        return self._func(self, X, is_train=is_train)

    def initialize(self, X=None, Y=None):
        if self._init is not None:
            self._init(self, X=X, Y=Y)

    def begin_update(self, X):
        """Run the model over a batch of data, returning the output and a callback
        to complete the backward pass.

        X: A batch of input data.

        RETURNS:
            A tuple (Y, finish_update), where Y is a batch of output data,
            and finish_update is a callback that takes the gradient with
            respect to the output and an optimizer function, and returns
            the gradient with respect to the input.
        """
        return self._func(self, X, is_train=True)

    def predict(self, X):
        return self._func(self, X, is_train=False)[0]

    def finish_update(self, optimizer: Optimizer) -> None:
        """Update parameters with current gradients.

        optimizer (Callable[array, array, key=None]):
            The optimizer. The function is called with each parameter and
            gradient of the model.
        """
        optimizer(self._mem.weights, self._mem.gradient, key=self.id)
        seen = set([self.id])
        for node in self.walk():
            if node.id not in seen:
                node.finish_update(optimizer)
                seen.add(node.id)

    def set_child_attrs(self, name: str, attr: str, value) -> int:
        """Walk through layers for any that match the given name, and set
        an attribute on those nodes.

        >>> node.walk_set_attrs("dropout", "rate", 0.2)

        name (str): The node name to look for.
        attr (str): The attribute to set.
        value (object): The value to set.

        RETURNS (int): The number of matched nodes.
        """
        n_set = 0
        for node in self.walk():
            if node.name == name:
                node.set_attr(attr, value)
                n_set += 1
        return n_set

    @contextlib.contextmanager
    def use_params(self, params):  # pragma: no cover
        """Context manager to temporarily set the model's parameters to specified
        values.

        params (dict): A dictionary keyed by model IDs, whose values are arrays
            of weight values.
        """
        backup = None
        weights = self._mem.weights
        if self.id in params:
            param = params[self.id]
            backup = weights.copy()
            copy_array(dst=weights, src=param)
        if hasattr(self, "_layers"):
            contexts = [layer.use_params(params) for layer in self._layers]
            for context in contexts:
                next(context.gen)
        yield
        if backup is not None:
            copy_array(dst=self._mem.weights, src=backup)
        for i, context in enumerate(contexts):
            # This is ridiculous, but apparently it's what you
            # have to do to make this work across Python 2/3?
            try:
                next(context.gen)
            except StopIteration:
                pass

    def walk(self) -> Iterable[Model]:
        """Iterate out layers of the model, breadth-first."""
        queue = [self]
        seen = set()
        for node in queue:
            if node.id in seen:
                continue
            seen.add(node.id)
            yield node
            if hasattr(node, "_layers"):
                queue.extend(node._layers)

    def get_gradients(self) -> Dict[int, Array]:
        """Get non-zero gradients of the model's parameters, as a dictionary
        keyed by the parameter ID. The values are (weights, gradients) tuples.
        """
        gradients = {}
        for node in self.walk():
            if hasattr(node, "_mem") and node._mem.gradient.any():
                gradients[node.id] = [node._mem.weights, node._mem.gradient]
        return gradients

    def to_gpu(self, device_num: int) -> None:
        """Transfer the model to a given GPU device."""
        import cupy.cuda.device

        device = cupy.cuda.device.Device(device_num)
        device.use()
        queue = [self]
        for layer in queue:
            layer.ops = CupyOps()
            if hasattr(layer, "_mem"):
                layer._mem._mem = self.ops.xp.asarray(layer._mem._mem)
                layer._mem.ops = layer.ops
            if hasattr(layer, "_layers"):
                queue.extend(layer._layers)
        return device

    def to_cpu(self) -> None:
        """Copy the model to CPU."""
        queue = [self]
        for layer in queue:
            layer.ops = NumpyOps()
            if hasattr(layer, "_mem"):
                if hasattr(layer._mem._mem, "get"):
                    layer._mem._mem = layer._mem._mem.get()
                layer._mem.ops = layer.ops
            if hasattr(layer, "_layers"):
                queue.extend(layer._layers)

    def to_bytes(self) -> bytes:
        """Serialize the model to a bytes representation. Models are usually
        serialized using msgpack, so you should be able to call msgpack.loads()
        on the data and get back a dictionary with the contents.

        Serialization should round-trip identically, i.e. the same bytes should
        result from loading and serializing a model.
        """
        weights = []
        queue = [self]
        i = 0
        for layer in queue:
            # Hack to support saving/loading PyTorch models. TODO: Improve
            if hasattr(layer, "_model") and not isinstance(layer._model, Model):
                weights.append(layer.to_bytes())
            elif hasattr(layer, "_mem"):
                weights.append(
                    {
                        b"dims": dict(sorted(layer._dims.items())),
                        b"params": [],
                        b"attrs": dict(sorted(layer._attrs.items())),
                    }
                )
                offsets = sorted(layer._mem._offsets.items())
                for (id_, name), (start, row, shape) in offsets:
                    if row == 1:
                        continue
                    param = layer._mem.get((id_, name))
                    if not isinstance(layer._mem.weights, numpy.ndarray):
                        param = param.get()
                    weights[-1][b"params"].append(
                        {
                            b"name": name,
                            b"offset": start,
                            b"shape": shape,
                            b"value": param,
                        }
                    )
                i += 1
            if hasattr(layer, "_layers"):
                queue.extend(layer._layers)
        return srsly.msgpack_dumps({b"weights": weights})

    def from_bytes(self, bytes_data: bytes) -> Model:
        """Deserialize the model from a bytes representation. Models are usually
        serialized using msgpack, so you should be able to call msgpack.loads()
        on the data and get back a dictionary with the contents.

        Serialization should round-trip identically, i.e. the same bytes should
        result from loading and serializing a model.
        """
        data = srsly.msgpack_loads(bytes_data)
        weights = data[b"weights"]
        queue = [self]
        i = 0
        for layer in queue:
            # Hack to support saving/loading PyTorch models. TODO: Improve
            if hasattr(layer, "_model") and not isinstance(layer._model, Model):
                layer.from_bytes(weights[i])
                i += 1
            elif hasattr(layer, "_mem"):
                for attr, value in weights[i][b"attrs"].items():
                    layer.set_attr(attr, value)
                for dim, value in weights[i][b"dims"].items():
                    if isinstance(dim, bytes):
                        dim = dim.decode("utf8")
                    setattr(layer, dim, value)
                for param in weights[i][b"params"]:
                    name = param[b"name"]
                    if isinstance(name, bytes):
                        name = name.decode("utf8")
                    dest = getattr(layer, name)
                    copy_array(dst=dest, src=param[b"value"])
                i += 1
            if hasattr(layer, "_layers"):
                queue.extend(layer._layers)
        return self

    def to_disk(self, path: Union[Path, str]) -> None:
        """Serialize the model to disk. Most models will serialize to a single
        file, which should just be the bytes contents of model.to_bytes().
        """
        path = Path(path)
        with path.open("wb") as file_:
            file_.write(self.to_bytes())

    def from_disk(self, path: Union[Path, str]) -> Model:
        """Deserialize the model from disk. Most models will serialize to a single
        file, which should just be the bytes contents of model.to_bytes().
        """
        path = Path(path)
        with path.open("rb") as file_:
            bytes_data = file_.read()
        return self.from_bytes(bytes_data)

    def __add__(self, other) -> Model:
        """Apply the function bound to the '+' operator."""
        if "+" not in self._thread_local.operators:
            raise TypeError("Undefined operator: +")
        return self._thread_local.operators["+"](self, other)

    def __sub__(self, other) -> Model:
        """Apply the function bound to the '-' operator."""
        if "-" not in self._thread_local.operators:
            raise TypeError("Undefined operator: -")
        return self._thread_local.operators["-"](self, other)

    def __mul__(self, other) -> Model:
        """Apply the function bound to the '*' operator."""
        if "*" not in self._thread_local.operators:
            raise TypeError("Undefined operator: *")
        return self._thread_local.operators["*"](self, other)

    def __matmul__(self, other) -> Model:
        """Apply the function bound to the '@' operator."""
        if "@" not in self._thread_local.operators:
            raise TypeError("Undefined operator: @")
        return self._thread_local.operators["@"](self, other)

    def __div__(self, other) -> Model:
        """Apply the function bound to the '/' operator."""
        if "/" not in self._thread_local.operators:
            raise TypeError("Undefined operator: /")
        return self._thread_local.operators["/"](self, other)

    def __truediv__(self, other) -> Model:  # pragma: no cover
        """Apply the function bound to the '/' operator."""
        if "/" not in self._thread_local.operators:
            raise TypeError("Undefined operator: /")
        return self._thread_local.operators["/"](self, other)

    def __floordiv__(self, other) -> Model:
        """Apply the function bound to the '//' operator."""
        if "//" not in self._thread_local.operators:
            raise TypeError("Undefined operator: //")
        return self._thread_local.operators["//"](self, other)

    def __mod__(self, other) -> Model:
        """Apply the function bound to the '%' operator."""
        if "%" not in self._thread_local.operators:
            raise TypeError("Undefined operator: %")
        return self._thread_local.operators["%"](self, other)

    def __pow__(self, other, modulo=None) -> Model:
        """Apply the function bound to the '**' operator."""
        if "**" not in self._thread_local.operators:
            raise TypeError("Undefined operator: **")
        return self._thread_local.operators["**"](self, other)

    def __lshift__(self, other: Model) -> Model:
        """Apply the function bound to the '<<' operator."""
        if "<<" not in self._thread_local.operators:
            raise TypeError("Undefined operator: <<")
        return self._thread_local.operators["<<"](self, other)

    def __rshift__(self, other) -> Model:
        """Apply the function bound to the '>>' operator."""
        if ">>" not in self._thread_local.operators:
            raise TypeError("Undefined operator: >>")
        return self._thread_local.operators[">>"](self, other)

    def __and__(self, other) -> Model:
        """Apply the function bound to the '&' operator."""
        if "&" not in self._thread_local.operators:
            raise TypeError("Undefined operator: &")
        return self._thread_local.operators["&"](self, other)

    def __xor__(self, other) -> Model:
        """Apply the function bound to the '^' operator."""
        if "^" not in self._thread_local.operators:
            raise TypeError("Undefined operator: ^")
        return self._thread_local.operators["^"](self, other)

    def __or__(self, other) -> Model:
        """Apply the function bound to the '|' operator."""
        if "|" not in self._thread_local.operators:
            raise TypeError("Undefined operator: |")
        return self._thread_local.operators["|"](self, other)<|MERGE_RESOLUTION|>--- conflicted
+++ resolved
@@ -6,20 +6,13 @@
 from pathlib import Path
 
 from ..backends import Ops, NumpyOps, CupyOps
-<<<<<<< HEAD
-from ..neural.optimizers import Optimizer  # noqa: F401
-from ..neural.mem import Memory
+from ..optimizers import Optimizer  # noqa: F401
+from ..mem import Memory
 from ..util import get_ops, copy_array, get_width
 from ..types import Array
-=======
-from ..optimizers import Optimizer  # noqa: F401
-from ..mem import Memory
-from ..util import get_ops, copy_array, ensure_path, get_width
-
-
-# TODO: Better way to handle the type declarations here?
-Array = "Array"
->>>>>>> c26e1823
+
+
+Model = "Model"
 
 
 def create_thread_local():
