--- conflicted
+++ resolved
@@ -9,10 +9,7 @@
 from ..optimizers import Optimizer  # noqa: F401
 from ..mem import Memory
 from ..util import get_ops, copy_array, get_width
-<<<<<<< HEAD
-=======
 from ..types import Array
->>>>>>> 5bd45aec
 
 
 Model = "Model"
