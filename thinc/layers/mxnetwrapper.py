from typing import Callable, Tuple, Optional, Any, Type

from ..model import Model
from ..shims import MXNetShim
from ..config import registry
from ..util import is_xp_array, is_mxnet_array
<<<<<<< HEAD
from ..util import xp2mxnet, mxnet2xp, convert_recursive
=======
from ..util import mxnet2xp, xp2mxnet, convert_recursive
>>>>>>> 363e5871
from ..types import ArgsKwargs


@registry.layers("MXNetWrapper.v1")
def MXNetWrapper(
    mxnet_model,
    convert_inputs: Optional[Callable] = None,
    convert_outputs: Optional[Callable] = None,
    model_class: Type[Model] = Model,
    model_name: str = "mxnet",
) -> Model[Any, Any]:
    """Wrap a MXNet model, so that it has the same API as Thinc models.
    To optimize the model, you'll need to create a MXNet optimizer and call
    optimizer.step() after each batch.

    Your MXNet model's forward method can take arbitrary args and kwargs,
    but must return either a single tensor as output or a tuple. You may find the
    MXNet register_forward_hook helpful if you need to adapt the output.

    The convert functions are used to map inputs and outputs to and from your
    MXNet model. Each function should return the converted output, and a callback
    to use during the backward pass. So:

        Xmxnet, get_dX = convert_inputs(X)
        Ymxnet, mxnet_backprop = model.shims[0](Xmxnet, is_train)
        Y, get_dYmxnet = convert_outputs(Ymxnet)

    To allow maximum flexibility, the MXNetShim expects ArgsKwargs objects
    on the way into the forward and backward passes. The ArgsKwargs objects
    will be passed straight into the model in the forward pass, and straight
    into `mxnet.autograd.backward` during the backward pass.
    """
    if convert_inputs is None:
        convert_inputs = convert_mxnet_default_inputs
    if convert_outputs is None:
        convert_outputs = convert_mxnet_default_outputs
    return model_class(
        model_name,
        forward,
        attrs={"convert_inputs": convert_inputs, "convert_outputs": convert_outputs},
        shims=[MXNetShim(mxnet_model)],
    )


def forward(model: Model, X: Any, is_train: bool) -> Tuple[Any, Callable]:
    """Return the output of the wrapped MXNet model for the given input,
    along with a callback to handle the backward pass.
    """
    convert_inputs = model.attrs["convert_inputs"]
    convert_outputs = model.attrs["convert_outputs"]

    Xmxnet, get_dX = convert_inputs(model, X, is_train)
    Ymxnet, mxnet_backprop = model.shims[0](Xmxnet, is_train)
    Y, get_dYmxnet = convert_outputs(model, (X, Ymxnet), is_train)

    def backprop(dY: Any) -> Any:
        dYmxnet = get_dYmxnet(dY)
        dXmxnet = mxnet_backprop(dYmxnet)
        dX = get_dX(dXmxnet)
        return dX

    return Y, backprop


# Default conversion functions


def convert_mxnet_default_inputs(
    model: Model, X: Any, is_train: bool
) -> Tuple[ArgsKwargs, Callable[[ArgsKwargs], Any]]:
    xp2mxnet_ = lambda x: xp2mxnet(x, requires_grad=is_train)
    converted = convert_recursive(is_xp_array, xp2mxnet_, X)
    if isinstance(converted, ArgsKwargs):

        def reverse_conversion(dXmxnet):
            return convert_recursive(is_mxnet_array, mxnet2xp, dXmxnet)

        return converted, reverse_conversion
    elif isinstance(converted, dict):

        def reverse_conversion(dXmxnet):
            dX = convert_recursive(is_mxnet_array, mxnet2xp, dXmxnet)
            return dX.kwargs

        return ArgsKwargs(args=tuple(), kwargs=converted), reverse_conversion
    elif isinstance(converted, (tuple, list)):

        def reverse_conversion(dXmxnet):
            dX = convert_recursive(is_mxnet_array, mxnet2xp, dXmxnet)
            return dX.args

        return ArgsKwargs(args=tuple(converted), kwargs={}), reverse_conversion
    else:

        def reverse_conversion(dXmxnet):
            dX = convert_recursive(is_mxnet_array, mxnet2xp, dXmxnet)
            return dX.args[0]

        return ArgsKwargs(args=(converted,), kwargs={}), reverse_conversion


def convert_mxnet_default_outputs(model: Model, X_Ymxnet: Any, is_train: bool):
    X, Ymxnet = X_Ymxnet
    Y = convert_recursive(is_mxnet_array, mxnet2xp, Ymxnet)

    def reverse_conversion(dY: Any) -> ArgsKwargs:
        dYmxnet = convert_recursive(is_xp_array, xp2mxnet, dY)
        return ArgsKwargs(args=((Ymxnet,),), kwargs={"head_grads": dYmxnet})

    return Y, reverse_conversion<|MERGE_RESOLUTION|>--- conflicted
+++ resolved
@@ -4,11 +4,7 @@
 from ..shims import MXNetShim
 from ..config import registry
 from ..util import is_xp_array, is_mxnet_array
-<<<<<<< HEAD
-from ..util import xp2mxnet, mxnet2xp, convert_recursive
-=======
 from ..util import mxnet2xp, xp2mxnet, convert_recursive
->>>>>>> 363e5871
 from ..types import ArgsKwargs
 
 
