from typing import Tuple, Callable, Optional, TypeVar, Any

from ..model import Model
from ..config import registry
from ..util import get_width
from ..types import Ragged, Padded


InT = TypeVar("InT")
OutT = TypeVar("OutT")
<<<<<<< HEAD
Mid1T = TypeVar("Mid1T")
Mid2T = TypeVar("Mid2T")


# TODO: Unhack this when we can
# We currently have an issue with Pydantic when arguments have generic types.
# https://github.com/samuelcolvin/pydantic/issues/1158
# For now we work around the issue by applying the decorator to this blander
# version of the function.
@registry.layers("chain.v0")
def chain_no_types(*layer: Model) -> Model:
    return chain(*layer)


def chain(
    layer1: Model[InT, Mid1T], layer2: Model[Mid1T, Any], *layers: Model
) -> Model[InT, Any]:
=======


# This implementation is named 'chains' because we have a type-shennanigans
# function 'chain' below.
@registry.layers("chain.v0")
def chains(*layers: Model) -> Model[InT, Any]:
>>>>>>> 6ead7f98
    """Compose two models `f` and `g` such that they become layers of a single
    feed-forward model that computes `g(f(x))`.
    Also supports chaining more than 2 layers.
    """
    if len(layers) < 2:  # we need variable arguments for the config
        raise TypeError("The 'chain' combinator needs at least 2 layers")
    if layers[0]._func is forward:
        layers[0].layers.extend(layers[1:])
        return layers[0]
    model: Model[InT, Any] = Model(
        ">>".join(layer.name for layer in layers),
        forward,
        init=init,
        dims={"nO": None, "nI": None},
        layers=layers,
    )
    if layers[0].has_dim("nI") and layers[-1].has_dim("nO"):
        model.initialize()
    return model


def forward(model: Model[InT, OutT], X: InT, is_train: bool) -> Tuple[OutT, Callable]:
    """Apply the layers of `model` in sequence, feeding the output from one
    layer into the next.
    """
    callbacks = []
    for layer in model.layers:
        Y, inc_layer_grad = layer(X, is_train=is_train)
        callbacks.append(inc_layer_grad)
        X = Y

    def backprop(dY: OutT) -> InT:
        for callback in reversed(callbacks):
            dX = callback(dY)
            dY = dX
        return dX

    return Y, backprop


def init(model: Model, X: Optional[InT] = None, Y: Optional[OutT] = None) -> None:
    if X is None and Y is None:
        for layer in model.layers:
            layer.initialize()
        if model.layers[0].has_dim("nI"):
            model.set_dim("nI", model.layers[0].get_dim("nI"))
        if model.layers[-1].has_dim("nO"):
            model.set_dim("nO", model.layers[-1].get_dim("nO"))
        return
    # Try to set nO on each layer, where available.
    # Shape inference is tricky, especially for the output. The policy is:
    # if a layer doesn't expose a nO dim, then its output is assumed to be
    # the same as its input.
    nO = None
    if Y is not None and isinstance(Y, (Ragged, Padded, model.ops.xp.ndarray, list)):
        nO = get_width(Y)
    elif model.has_dim("nO"):
        nO = model.get_dim("nO")
    # TODO: This sort of doesn't work currently -- we only get Y passed through
    # for the last layer, but maybe we need it for the second last (e.g. if we
    # have a transform at the end. Not sure what to do.
    for layer in reversed(model.layers):
        if nO is not None and layer.has_dim("nO") is None:
            layer.set_dim("nO", nO)
        if layer.has_dim("nI"):
            nO = layer.get_dim("nI")
        else:
            break
    for i, layer in enumerate(model.layers):
        if layer.has_dim("nO") is None:
            # If we're the last layer with an nO, use Y.
            if all(lyr.has_dim("nO") is False for lyr in model.layers[i + 1 :]):
                layer.initialize(X=X, Y=Y)
            else:
                layer.initialize(X=X)
        else:
            layer.initialize(X=X)
        if X is not None:
            X = layer.predict(X)
    if model.layers[0].has_dim("nI"):
        model.set_dim("nI", model.layers[0].get_dim("nI"))
    layers_with_nO = [lyr for lyr in model.layers if lyr.has_dim("nO")]
    if layers_with_nO:
        model.set_dim("nO", layers_with_nO[-1].get_dim("nO"))


# Unfortunately mypy doesn't support type-level checking on the cardinality
# of variadic arguments: in other words, if you have an *args, you can't have
# a type-checked condition on len(args). But we *can* get sneaky:
# you can have a type-checked condition on *optional* args, and these *will*
# get read by mypy. Hence the trickery below.

Mid1T = TypeVar("Mid1T")
Mid2T = TypeVar("Mid2T")
Mid3T = TypeVar("Mid3T")
Mid4T = TypeVar("Mid4T")
Mid5T = TypeVar("Mid5T")
Mid6T = TypeVar("Mid6T")
Mid7T = TypeVar("Mid7T")
Mid8T = TypeVar("Mid8T")
Mid9T = TypeVar("Mid9T")


# TODO: remove this if using plain chain + mypy plugin is enough
def xchain(
    l1: Model[InT, Mid1T],
    l2: Model[Mid1T, Mid2T],
    l3: Optional[Model[Mid2T, Mid3T]] = None,
    l4: Optional[Model[Mid3T, Mid4T]] = None,
    l5: Optional[Model[Mid4T, Mid5T]] = None,
    l6: Optional[Model[Mid5T, Mid6T]] = None,
    l7: Optional[Model[Mid6T, Mid7T]] = None,
    l8: Optional[Model[Mid7T, Mid8T]] = None,
    l9: Optional[Model[Mid8T, Mid9T]] = None,
    *etc: Model
) -> Model[InT, Any]:  # pragma: no cover
    if l3 is None:
        return chain(l1, l2)
    elif l4 is None:
        return chain(l1, l2, l3)
    elif l5 is None:
        return chain(l1, l2, l3, l4)
    elif l6 is None:
        return chain(l1, l2, l3, l4, l5)
    elif l7 is None:
        return chain(l1, l2, l3, l4, l5, l6)
    elif l8 is None:
        return chain(l1, l2, l3, l4, l5, l6, l7)
    elif l9 is None:
        return chain(l1, l2, l3, l4, l5, l6, l7, l8)
    else:
        return chain(l1, l2, l3, l4, l5, l6, l7, l8, l9, *etc)<|MERGE_RESOLUTION|>--- conflicted
+++ resolved
@@ -8,7 +8,6 @@
 
 InT = TypeVar("InT")
 OutT = TypeVar("OutT")
-<<<<<<< HEAD
 Mid1T = TypeVar("Mid1T")
 Mid2T = TypeVar("Mid2T")
 
@@ -26,14 +25,6 @@
 def chain(
     layer1: Model[InT, Mid1T], layer2: Model[Mid1T, Any], *layers: Model
 ) -> Model[InT, Any]:
-=======
-
-
-# This implementation is named 'chains' because we have a type-shennanigans
-# function 'chain' below.
-@registry.layers("chain.v0")
-def chains(*layers: Model) -> Model[InT, Any]:
->>>>>>> 6ead7f98
     """Compose two models `f` and `g` such that they become layers of a single
     feed-forward model that computes `g(f(x))`.
     Also supports chaining more than 2 layers.
