# Weights layers


from .cauchysimilarity import CauchySimilarity
from .dropout import Dropout
from .embed import Embed
from .expand_window import expand_window
from .featureextractor import FeatureExtractor
from .hashembed import HashEmbed
from .layernorm import LayerNorm
from .linear import Linear
from .logistic import Logistic
from .maxout import Maxout
from .mish import Mish
from .multisoftmax import MultiSoftmax
from .parametricattention import ParametricAttention
from .pytorchwrapper import PyTorchWrapper, PyTorchRNNWrapper
from .relu import ReLu
from .softmax import Softmax
from .sparselinear import SparseLinear
from .staticvectors import StaticVectors
from .lstm import LSTM, PyTorchLSTM
from .tensorflowwrapper import TensorFlowWrapper

# Combinators
from .add_module import add
from .bidirectional import bidirectional
from .chain_module import chain
from .clone import clone
from .concatenate import concatenate
from .noop import noop
from .recurrent import recurrent
from .residual import residual
from .uniqued import uniqued
from .siamese import siamese

# Pooling
from .reduce_max import reduce_max
from .reduce_mean import reduce_mean
from .reduce_sum import reduce_sum

# Data-type transfers
from .list2array import list2array
from .list2ragged import list2ragged
from .list2padded import list2padded
from .ragged2list import ragged2list
from .padded2list import padded2list
from .remap_ids import remap_ids
from .strings2arrays import strings2arrays
from .with_array import with_array
from .with_flatten import with_flatten
from .with_padded import with_padded
from .with_list import with_list
from .with_ragged import with_ragged
from .with_reshape import with_reshape
from .with_getitem import with_getitem


__all__ = [
    "CauchySimilarity",
    "Linear",
    "Dropout",
    "Embed",
    "expand_window",
    "HashEmbed",
    "LayerNorm",
    "Maxout",
    "Mish",
    "MultiSoftmax",
    "ParametricAttention",
    "PyTorchWrapper",
    "PyTorchRNNWrapper",
    "ReLu",
    "Softmax",
    "SparseLinear",
    "StaticVectors",
    "LSTM",
    "PyTorchLSTM",
    "TensorFlowWrapper",
    "add",
    "bidirectional",
    "chain",
    "clone",
    "concatenate",
    "noop",
    "recurrent",
    "residual",
    "uniqued",
    "siamese",
    "reduce_max",
    "reduce_mean",
    "reduce_sum",
    "list2array",
    "list2ragged",
    "list2padded",
    "ragged2list",
    "padded2list",
    "with_reshape",
    "with_getitem",
    "with_array",
    "with_list",
    "with_ragged",
    "with_padded",
<<<<<<< HEAD
    "with_flatten",
=======
    "remap_ids",
>>>>>>> 1fbb58f4
]<|MERGE_RESOLUTION|>--- conflicted
+++ resolved
@@ -101,9 +101,6 @@
     "with_list",
     "with_ragged",
     "with_padded",
-<<<<<<< HEAD
     "with_flatten",
-=======
     "remap_ids",
->>>>>>> 1fbb58f4
 ]