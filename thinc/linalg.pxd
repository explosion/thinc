# cython: infer_types=True
# cython: cdivision=True

cimport cython
from libc.stdint cimport int32_t
from libc.string cimport memset, memcpy
from cymem.cymem cimport Pool
from blis cimport blis

ctypedef float weight_t

include "compile_time_constants.pxi"

<<<<<<< HEAD

# Copied from Shane Legg's Tokyo
#cdef extern from "cblas.h":
#    enum CBLAS_ORDER:     CblasRowMajor, CblasColMajor
#    enum CBLAS_TRANSPOSE: CblasNoTrans, CblasTrans, CblasConjTrans
#    enum CBLAS_UPLO:      CblasUpper, CblasLower
#    enum CBLAS_DIAG:      CblasNonUnit, CblasUnit
#    enum CBLAS_SIDE:      CblasLeft, CblasRight
#
#    # BLAS level 1 routines
#
#    void cblas_sswap(int M, float  *x, int incX, float  *y, int incY) nogil
#    void cblas_sscal(int N, float  alpha, float  *x, int incX) nogil
#    void cblas_scopy(int N, float  *x, int incX, float  *y, int incY) nogil
#    void cblas_saxpy(int N, float  alpha, float  *x, int incX, float  *y, int incY ) nogil
#    float cblas_sdot(int N, float  *x, int incX, float  *y, int incY ) nogil
#    float cblas_snrm2(int N, float  *x, int incX) nogil
#    float cblas_sasum(int N, float  *x, int incX) nogil
#    int cblas_isamax(int N, float  *x, int incX) nogil
#
#    # BLAS level 2 routines
#    void cblas_sgemv(CBLAS_ORDER Order, CBLAS_TRANSPOSE TransA, int M, int N,
#                                 float  alpha, float  *A, int lda, float  *x, int incX,
#                                 float  beta, float  *y, int incY) nogil
#
#    void cblas_sger(CBLAS_ORDER Order, int M, int N, float  alpha, float  *x,
#                                int incX, float  *y, int incY, float  *A, int lda) nogil
#
#    # BLAS level 3 routines
#    void cblas_sgemm(CBLAS_ORDER Order, CBLAS_TRANSPOSE TransA,
#                                 CBLAS_TRANSPOSE TransB, int M, int N, int K,
#                                 float  alpha, float  *A, int lda, float  *B, int ldb,
#                                 float  beta, float  *C, int ldc) nogil
#


cdef extern from "math.h" nogil:
    float expf(float x)
    float sqrtf(float x)
=======
cdef extern from "math.h" nogil:
    weight_t exp(weight_t x)
    weight_t sqrt(weight_t x)
>>>>>>> 1d7e387c


cdef class Matrix:
    cdef readonly Pool mem
    cdef weight_t* data
    cdef readonly int32_t nr_row
    cdef readonly int32_t nr_col


from .structs cimport const_weights_ft, const_dense_weights_t, const_sparse_weights_t
from .structs cimport weights_ft, dense_weights_t, sparse_weights_t


cdef void v_fill(weights_ft vec, weight_t value, int nr) nogil

cdef weight_t v_norm(const_weights_ft vec, int32_t nr) nogil

cdef void v_mul(weights_ft vec, weight_t scal, int32_t nr) nogil

cdef void v_pow(weights_ft vec, const weight_t scal, int32_t nr) nogil
cdef void vv_add(weights_ft x, 
                    const_weights_ft y, weight_t scale, int32_t nr) nogil
 
cdef void vv_batch_add(weight_t* x, 
                       const weight_t* y, weight_t scale, int32_t nr, int32_t nr_batch) nogil

cdef void vv_add_pow(weights_ft x, 
                    const_weights_ft y, weight_t power, int32_t nr) nogil
 
cdef void vv_mul(weights_ft x, const_weights_ft y, int32_t nr) nogil
 
cdef weight_t vv_dot(const weight_t* x, const weight_t* y, int32_t nr) nogil

cdef int arg_max_if_true(const weight_t* scores, const int* is_valid, const int n_classes) nogil

cdef int arg_max_if_zero(
        const weight_t* scores, const weight_t* costs, const int n_classes) nogil

 
cdef class Vec:
    @staticmethod    
    cdef inline int arg_max(const weight_t* scores, const int n_classes) nogil:
        cdef int i
        cdef int best = 0
        cdef weight_t mode = scores[0]
        for i in range(1, n_classes):
            if scores[i] > mode:
                mode = scores[i]
                best = i
        return best

    @staticmethod
    cdef inline weight_t max(const weight_t* x, int32_t nr) nogil:
        if nr == 0:
            return 0
        cdef int i
        cdef weight_t mode = x[0]
        for i in range(1, nr):
            if x[i] > mode:
                mode = x[i]
        return mode

    @staticmethod
    cdef inline weight_t sum(const weight_t* vec, int32_t nr) nogil:
        cdef int i
        cdef weight_t total = 0
        for i in range(nr):
            total += vec[i]
        return total

    @staticmethod
<<<<<<< HEAD
=======
    cdef inline weight_t mean(const weight_t* vec, int32_t nr) nogil:
        return Vec.sum(vec, nr) / nr
    
    @staticmethod
    cdef inline weight_t variance(const weight_t* vec, int32_t nr) nogil:
        Ex = Vec.mean(vec, nr)
        sum_ = 0.0
        sum2 = 0.0
        for i in range(nr):
            sum2 += (vec[i] - Ex) ** 2
            sum_ += vec[i] - Ex
        return (sum2 - sum_**2 / nr) / nr + EPS
 
    @staticmethod
    cdef inline weight_t norm(const weight_t* vec, int32_t nr) nogil:
        cdef weight_t total = 0
        for i in range(nr):
            total += vec[i] ** 2
        return sqrt(total)

    @staticmethod
>>>>>>> 1d7e387c
    cdef inline void add(weight_t* output, const weight_t* x,
            weight_t inc, int32_t nr) nogil:
        memcpy(output, x, sizeof(output[0]) * nr)
        Vec.add_i(output, inc, nr)

    @staticmethod
    cdef inline void add_i(weight_t* vec, weight_t inc, int32_t nr) nogil:
        cdef int i
        for i in range(nr):
            vec[i] += inc

    @staticmethod
    cdef inline void mul(weight_t* output, const weight_t* vec, weight_t scal,
            int32_t nr) nogil:
        memcpy(output, vec, sizeof(output[0]) * nr)
        Vec.mul_i(output, scal, nr)

    @staticmethod
    cdef inline void mul_i(weight_t* vec, weight_t scal, int32_t nr) nogil:
        cdef int i
<<<<<<< HEAD
        if USE_BLAS:
            cblas_sscal(nr, scal, vec, 1)
        else:
=======
        IF True:
            blis.scalv(blis.NO_CONJUGATE, nr, scal, vec, 1)
        ELSE:
>>>>>>> 1d7e387c
            for i in range(nr):
                vec[i] *= scal

    @staticmethod
    cdef inline void pow(weight_t* output, const weight_t* vec, weight_t scal,
            int32_t nr) nogil:
        memcpy(output, vec, sizeof(output[0]) * nr)
        Vec.pow_i(output, scal, nr)

    @staticmethod
    cdef inline void pow_i(weight_t* vec, const weight_t scal, int32_t nr) nogil:
        cdef int i
        for i in range(nr):
            vec[i] **= scal

    @staticmethod
    @cython.cdivision(True)
    cdef inline void div(weight_t* output, const weight_t* vec, weight_t scal,
            int32_t nr) nogil:
        memcpy(output, vec, sizeof(output[0]) * nr)
        Vec.div_i(output, scal, nr)

    @staticmethod
    @cython.cdivision(True)
    cdef inline void div_i(weight_t* vec, const weight_t scal, int32_t nr) nogil:
        cdef int i
        for i in range(nr):
            vec[i] /= scal

    @staticmethod
    cdef inline void exp(weight_t* output, const weight_t* vec, int32_t nr) nogil:
        memcpy(output, vec, sizeof(output[0]) * nr)
        Vec.exp_i(output, nr)

    @staticmethod
    cdef inline void exp_i(weight_t* vec, int32_t nr) nogil:
        cdef int i
        for i in range(nr):
            vec[i] = exp(vec[i])

    @staticmethod
    cdef inline void reciprocal_i(weight_t* vec, int32_t nr) nogil:
        cdef int i
        for i in range(nr):
            vec[i] = 1.0 / vec[i]


cdef class VecVec:
    @staticmethod
    cdef inline void add(weight_t* output,
                         const weight_t* x, 
                         const weight_t* y,
                         weight_t scale,
                         int32_t nr) nogil:
        memcpy(output, x, sizeof(output[0]) * nr)
        VecVec.add_i(output, y, scale, nr)
   
    @staticmethod
    cdef inline void add_i(float* x, 
                           const float* y,
                           float scale,
                           int32_t nr) nogil:
        cdef int i
<<<<<<< HEAD
        if USE_BLAS:
            cblas_saxpy(nr, scale, y, 1, x, 1)
        else:
=======
        IF USE_BLAS:
            blis.axpyv(blis.NO_CONJUGATE, nr, scale, <weight_t*>y, 1, x, 1)
        ELSE:
>>>>>>> 1d7e387c
            for i in range(nr):
                x[i] += y[i] * scale
    
    @staticmethod
    cdef inline void batch_add_i(weight_t* x, 
                           const weight_t* y,
                           weight_t scale,
                           int32_t nr, int32_t nr_batch) nogil:
        # For fixed x, matrix of y
        cdef int i, _
        for _ in range(nr_batch):
            VecVec.add_i(x,
                y, scale, nr)
            y += nr
 
    @staticmethod
    cdef inline void add_pow(weight_t* output,
            const weight_t* x, const weight_t* y, weight_t power, int32_t nr) nogil:
        memcpy(output, x, sizeof(output[0]) * nr)
        VecVec.add_pow_i(output, y, power, nr)

   
    @staticmethod
    cdef inline void add_pow_i(weight_t* x, 
            const weight_t* y, weight_t power, int32_t nr) nogil:
        cdef int i
        for i in range(nr):
            x[i] += y[i] ** power
 
    @staticmethod
    cdef inline void mul(weight_t* output,
            const weight_t* x, const weight_t* y, int32_t nr) nogil:
        memcpy(output, x, sizeof(output[0]) * nr)
        VecVec.mul_i(output, y, nr)
   
    @staticmethod
    cdef inline void mul_i(weight_t* x, 
            const weight_t* y, int32_t nr) nogil:
        cdef int i
        for i in range(nr):
            x[i] *= y[i]

    @staticmethod
    cdef inline weight_t dot(
            const weight_t* x, const weight_t* y, int32_t nr) nogil:
        cdef int i
        cdef weight_t total = 0
        for i in range(nr):
            total += x[i] * y[i]
        return total
 
    @staticmethod
    cdef inline int arg_max_if_true(
            const weight_t* scores, const int* is_valid, const int n_classes) nogil:
        cdef int i
        cdef int best = -1
        for i in range(n_classes):
            if is_valid[i] and (best == -1 or scores[i] > scores[best]):
                best = i
        return best

    @staticmethod
    cdef inline int arg_max_if_zero(
            const weight_t* scores, const weight_t* costs, const int n_classes) nogil:
        cdef int i
        cdef int best = -1
        for i in range(n_classes):
            if costs[i] == 0 and (best == -1 or scores[i] > scores[best]):
                best = i
        return best


cdef class Mat:
    @staticmethod
    cdef inline void mean_row(weight_t* Ex,
            const weight_t* mat, int32_t nr_row, int32_t nr_col) nogil:
        memset(Ex, 0, sizeof(Ex[0]) * nr_col)
        for i in range(nr_row):
            VecVec.add_i(Ex, &mat[i * nr_col], 1.0, nr_col)
        Vec.mul_i(Ex, 1.0 / nr_row, nr_col)

    @staticmethod
    cdef inline void var_row(weight_t* Vx,
            const weight_t* mat, const weight_t* Ex,
            int32_t nr_row, int32_t nr_col, weight_t eps) nogil:
        # From https://en.wikipedia.org/wiki/Algorithms_for_calculating_variance
        if nr_row == 0 or nr_col == 0:
            return
        cdef weight_t sum_, sum2
        for i in range(nr_col):
            sum_ = 0.0
            sum2 = 0.0
            for j in range(nr_row):
                x = mat[j * nr_col + i]
                sum2 += (x - Ex[i]) ** 2
                sum_ += x - Ex[i]
            Vx[i] = (sum2 - sum_**2 / nr_row) / nr_row
            Vx[i] += eps
 

cdef class MatVec:
    @staticmethod
    cdef inline void add_i(weight_t* mat,
            const weight_t* vec, weight_t scale, int32_t nr_row, int32_t nr_col) nogil:
        cdef int i
        for i in range(nr_row):
            VecVec.add_i(mat + (i * nr_col),
                vec, scale, nr_col)

    @staticmethod
    cdef inline void mul(weight_t* output,
                         const weight_t* mat,
                         const weight_t* vec,
                         int32_t nr_row, int32_t nr_col) nogil:
        memcpy(output, mat, sizeof(output[0]) * nr_row * nr_col)
        MatVec.mul_i(output, vec, nr_row, nr_col)

    @staticmethod
    cdef inline void mul_i(weight_t* mat,
                           const weight_t* vec,
                           int32_t nr_row, int32_t nr_col) nogil:
        cdef int i, row, col
        for i in range(nr_row):
            row = i * nr_col
            for col in range(nr_col):
                mat[row + col] *= vec[col]

    @staticmethod
    cdef inline void dot(weight_t* output,
                         const weight_t* mat,
                         const weight_t* vec,
                         int32_t nr_row, int32_t nr_col) nogil:
        cdef int i, row, col
<<<<<<< HEAD
        if USE_BLAS:
            cblas_sgemv(
                CblasRowMajor,
                CblasNoTrans,
=======
        cdef double zero = 0.0
        cdef double one = 1.0
        IF True:
            blis.gemv(
                blis.NO_TRANSPOSE,
                blis.NO_CONJUGATE,
>>>>>>> 1d7e387c
                nr_row,
                nr_col,
                one,
                <weight_t*>mat, nr_col, 1,
                <weight_t*>vec, 1,
                one,
                output, 1
            )
        ELSE:
            for i in range(nr_row):
                row = i * nr_col
                for col in range(nr_col):
                    output[i] += mat[row + col] * vec[col]
    
    @staticmethod
    cdef inline void batch_dot(weight_t* output,
                         const weight_t* mat,
                         const weight_t* vec,
                         int32_t nr_row, int32_t nr_col, int32_t nr_batch) nogil:
        # Output dim: batch_size * nr_row
        # vec dim:    batch_size * nr_col
        # mat dim:    nr_row     * nr_col
        # batch_size must be M, because can't transpose C
        # so nr_row must be N
        # so nr_col must be K

        # vec:   M * K
        # mat.T: K * N
        # out:   M * N
        cdef int i, row, col
        cdef double one = 1.0
        IF True:
            blis.gemm(
                blis.NO_TRANSPOSE,
                blis.TRANSPOSE,
                nr_batch,
                nr_row,
                nr_col,
                one,
                <weight_t*>vec,
                nr_col,
                1,
                <weight_t*>mat,
                nr_col,
                1,
                one,
                output,
                nr_row,
                1)
        ELSE:
            for b in range(nr_batch):
                MatVec.dot(output,
                    mat, vec, nr_row, nr_col)
                output += nr_row
                vec += nr_col

    @staticmethod
    cdef inline void T_dot(weight_t* output,
                             const weight_t* mat,
                             const weight_t* vec,
                             int32_t nr_row,
                             int32_t nr_col) nogil:
        cdef int i, row, col
<<<<<<< HEAD
        if USE_BLAS:
            cblas_sgemv(
                CblasRowMajor,
                CblasTrans,
                nr_row,
                nr_col,
                1.0,
                mat,
                nr_col,
                vec,
                1,
                0.0,
                output,
                1
=======
        cdef double zero = 0.0
        cdef double one = 1.0
        IF True:
            blis.gemv(
                blis.TRANSPOSE,
                blis.NO_CONJUGATE,
                nr_row, nr_col,
                one,
                <weight_t*>mat, nr_col, 1,
                <weight_t*>vec, 1,
                one,
                output, 1,
>>>>>>> 1d7e387c
            )
        ELSE:
            for row in range(nr_row):
                for col in range(nr_col):
                    output[col] += vec[row] * mat[(row * nr_col) + col]

    @staticmethod
    cdef inline void batch_T_dot(weight_t* output,
                             const weight_t* mat,
                             const weight_t* vec,
                             int32_t nr_row,
                             int32_t nr_col,
                             int32_t nr_batch) nogil:
        cdef int _
        cdef double one = 1.0
        IF True:
            # output is (nr_batch, nr_col)
            # mat is (nr_row, nr_col)
            # vec is (nr_batch, nr_row)
            # Output defined as (M, N)
            # So
            # nr_batch = M
            # nr_col = N
            # nr_row = K
            #
            # vec:  M * K
            # mat:  K * N
            # out:  M * N
            blis.gemm(
                blis.NO_TRANSPOSE,
                blis.NO_TRANSPOSE,
                nr_batch,
                nr_col,
                nr_row,
                one,
                <weight_t*>vec,
                nr_row,
                1,
                <weight_t*>mat,
                nr_col,
                1,
                one,
                output,
                nr_col,
                1)
        ELSE:
            for _ in range(nr_batch):
                MatVec.T_dot(output,
                    mat, vec, nr_row, nr_col)
                output += nr_col
                vec += nr_row


cdef class MatMat:
    @staticmethod
    cdef inline void add(weight_t* output,
                         const weight_t* x,
                         const weight_t* y,
                         int32_t nr_row, int32_t nr_col) nogil:
        memcpy(output, x, sizeof(output[0]) * nr_row * nr_col)
        MatMat.add_i(output, y, nr_row, nr_col)

    @staticmethod
    cdef inline void add_i(weight_t* x,
                           const weight_t* y,
                           int32_t nr_row, int32_t nr_col) nogil:
        cdef int i, row, col
        for i in range(nr_row):
            row = i * nr_col
            for col in range(nr_col):
                x[row + col] += y[row + col]

    @staticmethod
    cdef inline void mul(weight_t* output,
                         const weight_t* x,
                         const weight_t* y,
                         int32_t nr_row, int32_t nr_col) nogil:
        memcpy(output, x, sizeof(output[0]) * nr_row * nr_col)
        MatMat.mul_i(output, y, nr_row, nr_col)

    @staticmethod
    cdef inline void mul_i(weight_t* x,
                           const weight_t* y,
                           int32_t nr_row, int32_t nr_col) nogil:
        cdef int i, row, col
        for i in range(nr_row):
            row = i * nr_col
            for col in range(nr_col):
                x[row + col] *= y[row + col]

    @staticmethod 
    cdef inline void add_outer_i(weight_t* mat,
                                 const weight_t* x,
                                 const weight_t* y,
                                 int32_t nr_row,
                                 int32_t nr_col) nogil:
        cdef int i, j, row
        cdef double one = 1.0
        IF True:
            blis.ger(
                blis.NO_CONJUGATE, blis.NO_CONJUGATE,
                nr_row, nr_col,
                one,
                <weight_t*>x, 1,
                <weight_t*>y, 1,
                mat, nr_col, 1
            )
        ELSE:
            for i in range(nr_row):
                row = i * nr_col
                for j in range(nr_col):
                    mat[row + j] += x[i] * y[j]

    @staticmethod 
    cdef inline void batch_add_outer_i(weight_t* output,
                                 const weight_t* x,
                                 const weight_t* y,
                                 int32_t nr_row,
                                 int32_t nr_col,
                                 int32_t nr_batch) nogil:
        # Output dim: nr_row * nr_col
        # x dim:    batch_size * nr_row
        # y dim:    batch_size * nr_col
        # 
        # Output is M*N (can't transpose)
        # nr_row = M
        # nr_col = N
        # batch_size = K

        # x.T:  M * K
        # y:    K * N
        # out:  M * N
        cdef double one = 1.0
        IF True:
            blis.gemm(
                blis.TRANSPOSE,
                blis.NO_TRANSPOSE,
                nr_row,
                nr_col,
                nr_batch,
                one,
                <weight_t*>x,
                nr_row,
                1,
                <weight_t*>y,
                nr_col,
                1,
                one,
                output,
                nr_col,
                1)
        ELSE:
            for _ in range(nr_batch):
                for i in range(nr_row):
                    row = i * nr_col
                    for j in range(nr_col):
                        output[row + j] += x[i] * y[j]
                x += nr_row
                y += nr_col<|MERGE_RESOLUTION|>--- conflicted
+++ resolved
@@ -11,51 +11,10 @@
 
 include "compile_time_constants.pxi"
 
-<<<<<<< HEAD
-
-# Copied from Shane Legg's Tokyo
-#cdef extern from "cblas.h":
-#    enum CBLAS_ORDER:     CblasRowMajor, CblasColMajor
-#    enum CBLAS_TRANSPOSE: CblasNoTrans, CblasTrans, CblasConjTrans
-#    enum CBLAS_UPLO:      CblasUpper, CblasLower
-#    enum CBLAS_DIAG:      CblasNonUnit, CblasUnit
-#    enum CBLAS_SIDE:      CblasLeft, CblasRight
-#
-#    # BLAS level 1 routines
-#
-#    void cblas_sswap(int M, float  *x, int incX, float  *y, int incY) nogil
-#    void cblas_sscal(int N, float  alpha, float  *x, int incX) nogil
-#    void cblas_scopy(int N, float  *x, int incX, float  *y, int incY) nogil
-#    void cblas_saxpy(int N, float  alpha, float  *x, int incX, float  *y, int incY ) nogil
-#    float cblas_sdot(int N, float  *x, int incX, float  *y, int incY ) nogil
-#    float cblas_snrm2(int N, float  *x, int incX) nogil
-#    float cblas_sasum(int N, float  *x, int incX) nogil
-#    int cblas_isamax(int N, float  *x, int incX) nogil
-#
-#    # BLAS level 2 routines
-#    void cblas_sgemv(CBLAS_ORDER Order, CBLAS_TRANSPOSE TransA, int M, int N,
-#                                 float  alpha, float  *A, int lda, float  *x, int incX,
-#                                 float  beta, float  *y, int incY) nogil
-#
-#    void cblas_sger(CBLAS_ORDER Order, int M, int N, float  alpha, float  *x,
-#                                int incX, float  *y, int incY, float  *A, int lda) nogil
-#
-#    # BLAS level 3 routines
-#    void cblas_sgemm(CBLAS_ORDER Order, CBLAS_TRANSPOSE TransA,
-#                                 CBLAS_TRANSPOSE TransB, int M, int N, int K,
-#                                 float  alpha, float  *A, int lda, float  *B, int ldb,
-#                                 float  beta, float  *C, int ldc) nogil
-#
-
-
-cdef extern from "math.h" nogil:
-    float expf(float x)
-    float sqrtf(float x)
-=======
+
 cdef extern from "math.h" nogil:
     weight_t exp(weight_t x)
     weight_t sqrt(weight_t x)
->>>>>>> 1d7e387c
 
 
 cdef class Matrix:
@@ -127,8 +86,6 @@
         return total
 
     @staticmethod
-<<<<<<< HEAD
-=======
     cdef inline weight_t mean(const weight_t* vec, int32_t nr) nogil:
         return Vec.sum(vec, nr) / nr
     
@@ -150,7 +107,6 @@
         return sqrt(total)
 
     @staticmethod
->>>>>>> 1d7e387c
     cdef inline void add(weight_t* output, const weight_t* x,
             weight_t inc, int32_t nr) nogil:
         memcpy(output, x, sizeof(output[0]) * nr)
@@ -171,15 +127,9 @@
     @staticmethod
     cdef inline void mul_i(weight_t* vec, weight_t scal, int32_t nr) nogil:
         cdef int i
-<<<<<<< HEAD
-        if USE_BLAS:
-            cblas_sscal(nr, scal, vec, 1)
-        else:
-=======
         IF True:
             blis.scalv(blis.NO_CONJUGATE, nr, scal, vec, 1)
         ELSE:
->>>>>>> 1d7e387c
             for i in range(nr):
                 vec[i] *= scal
 
@@ -243,15 +193,9 @@
                            float scale,
                            int32_t nr) nogil:
         cdef int i
-<<<<<<< HEAD
-        if USE_BLAS:
-            cblas_saxpy(nr, scale, y, 1, x, 1)
-        else:
-=======
         IF USE_BLAS:
             blis.axpyv(blis.NO_CONJUGATE, nr, scale, <weight_t*>y, 1, x, 1)
         ELSE:
->>>>>>> 1d7e387c
             for i in range(nr):
                 x[i] += y[i] * scale
     
@@ -385,19 +329,12 @@
                          const weight_t* vec,
                          int32_t nr_row, int32_t nr_col) nogil:
         cdef int i, row, col
-<<<<<<< HEAD
-        if USE_BLAS:
-            cblas_sgemv(
-                CblasRowMajor,
-                CblasNoTrans,
-=======
         cdef double zero = 0.0
         cdef double one = 1.0
         IF True:
             blis.gemv(
                 blis.NO_TRANSPOSE,
                 blis.NO_CONJUGATE,
->>>>>>> 1d7e387c
                 nr_row,
                 nr_col,
                 one,
@@ -461,22 +398,6 @@
                              int32_t nr_row,
                              int32_t nr_col) nogil:
         cdef int i, row, col
-<<<<<<< HEAD
-        if USE_BLAS:
-            cblas_sgemv(
-                CblasRowMajor,
-                CblasTrans,
-                nr_row,
-                nr_col,
-                1.0,
-                mat,
-                nr_col,
-                vec,
-                1,
-                0.0,
-                output,
-                1
-=======
         cdef double zero = 0.0
         cdef double one = 1.0
         IF True:
@@ -489,7 +410,6 @@
                 <weight_t*>vec, 1,
                 one,
                 output, 1,
->>>>>>> 1d7e387c
             )
         ELSE:
             for row in range(nr_row):
