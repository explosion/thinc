--- conflicted
+++ resolved
@@ -1,6 +1,2 @@
-<<<<<<< HEAD
-__version__ = "9.0.0"
-=======
 __version__ = "8.2.4"
->>>>>>> be0562d4
 __release__ = True