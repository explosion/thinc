--- conflicted
+++ resolved
@@ -9,12 +9,8 @@
 except ImportError:  # pragma: no cover
     pass
 
-<<<<<<< HEAD
-from ..util import mxnet2xp, convert_recursive, make_tempfile
-=======
 from ..util import mxnet2xp, xp2mxnet, convert_recursive, make_tempfile
 from ..backends import get_current_ops, get_array_ops
->>>>>>> 04deb5d0
 from ..types import ArgsKwargs
 from .shim import Shim
 
