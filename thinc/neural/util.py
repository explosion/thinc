--- conflicted
+++ resolved
@@ -3,11 +3,7 @@
 
 import numpy
 from pathlib import Path
-<<<<<<< HEAD
-=======
-from preshed.maps import PreshMap
 import itertools
->>>>>>> 88b4e758
 
 
 try:
@@ -80,6 +76,7 @@
     Model.ops = CupyOps()
     return True
 
+
 def minibatch(items, size=8):
     """Iterate over batches of items. `size` may be an iterator,
     so that batch-size can vary on each step.
@@ -95,7 +92,6 @@
         if len(batch) == 0:
             break
         yield list(batch)
-
 
 
 def mark_sentence_boundaries(sequences, drop=0.0):  # pragma: no cover
