--- conflicted
+++ resolved
@@ -1,25 +1,11 @@
 from ...extra.eg cimport Example
 from ...structs cimport ConstantsC
-<<<<<<< HEAD
-from ...typedefs cimport len_t
-from ..forward cimport dot_plus
-=======
 from ...typedefs cimport len_t, weight_t
->>>>>>> 1d7e387c
 from ..forward cimport ELU
 
 import numpy as np
 
 
-<<<<<<< HEAD
-def call_dot_plus__ELU(float[:] top_acts, float[:] btm_acts, float[:] W, float[:] bias):
-    eg = Example([btm_acts.shape[0], top_acts.shape[0]])
-    eg.set_input(btm_acts)
-    #dot_plus__ELU(eg.c.fwd_state, eg.c.bwd_state[0], &W[0], <const len_t*>eg.c.widths,
-    #              0, 3, &hp)
-    dot_plus(&top_acts[0], &bias[0], bias.shape[0], &btm_acts[0], btm_acts.shape[0], &W[0])
-    ELU(&top_acts[0], bias.shape[0])
-=======
 #def call_dot_plus__ELU(weight_t[:] top_acts, weight_t[:] btm_acts, weight_t[:] W, weight_t[:] bias):
 #    eg = Example([btm_acts.shape[0], top_acts.shape[0]])
 #    eg.set_input(btm_acts)
@@ -27,7 +13,6 @@
 #    #              0, 3, &hp)
 #    dot_plus(&top_acts[0], &bias[0], bias.shape[0], &btm_acts[0], btm_acts.shape[0], &W[0])
 #    ELU(&top_acts[0], bias.shape[0])
->>>>>>> 1d7e387c
 
 
 #def call_d_ELU__(float[:] top_acts, float[:] btm_acts, float[:] W, float[:] bias):
