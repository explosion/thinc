--- conflicted
+++ resolved
@@ -191,12 +191,7 @@
         return self.xp.dot(x, y)
 
     def affine(self, weights, bias, signal):
-<<<<<<< HEAD
-        # TODO: Deprecate this
-        return self.batch_dot(signal, weights, transpose=False) + bias
-=======
         return self.gemm(signal, weights, trans2=True) + bias
->>>>>>> 9df2aa64
 
     def add_sum(self, out, to_sum):
         out += to_sum.sum(axis=0)
