<<<<<<< HEAD
# cython: profile=True
# cython: cdivision=True
# cython: infer_types=True
=======
# cython: profile=True, cdivision=True, infer_types=True
>>>>>>> 87a65113
cimport cython
cimport cython.parallel
from libc.string cimport memcpy, memset
from libc.math cimport exp, tanh, sqrt, isnan
from libc.stdlib cimport srand, rand
from libc.stdlib cimport calloc, malloc, free
from libc.stdint cimport uint32_t, uint64_t
from libc.string cimport memcpy
from cymem.cymem cimport Pool
from preshed.maps cimport PreshMap

import numpy
from cytoolz import concat
from numpy import prod
from numpy cimport ndarray
from collections import Sized
cimport numpy as np

from ..typedefs cimport weight_t
from ..linalg cimport Mat, MatMat, MatVec, VecVec, Vec, sqrt
from .util import copy_array, get_array_module

from murmurhash.mrmr cimport hash64, hash128_x86, hash128_x64
from six import integer_types


try:
    import cupy
    import cupy.cuda
    from cupy.cuda.function import Function
    from cupy.cuda.compiler import compile_with_cache
    # This is important -- without setting these global pools, we're
    # *very* slow -- 5x slower on mnist.
    memory_pool = cupy.cuda.MemoryPool()
    cupy.cuda.set_allocator(memory_pool.malloc)
    pinned_memory_pool = cupy.cuda.PinnedMemoryPool()
    cupy.cuda.set_pinned_memory_allocator(pinned_memory_pool.malloc)
except ImportError:
    cupy = None

try:
    import cytoolz as toolz
except ImportError:
    import toolz

try:
    from . import gpu_ops
except ImportError:
    pass


class Ops(object):
    device = 'cpu'
    xp = None

    def __init__(self, xp=None):
        if xp is not None:
            self.xp = xp

    def dropout_sequences(self, X, dropout, inplace=False):
        if dropout <= 0.0:
            return X, lambda func: func
        masks = [self.get_dropout_mask(x.shape, dropout) for x in X]
        def wrap_backprop(backprop):
            def finish_update(gradient, *args, **kwargs):
                masked = []
                for i, mask in enumerate(masks):
                    if inplace:
                        gradient *= mask
                        masked.append(gradient)
                    else:
                        masked.append(gradient * mask)
                return backprop(masked, *args, **kwargs)
            return finish_update
        if inplace:
            for i, mask in enumerate(masks):
                X[i] *= mask
            return X, wrap_backprop
        else:
            masked = []
            for i, mask in enumerate(masks):
                masked.append(X[i] * mask)
            return masked, wrap_backprop

    def dropout(self, x, dropout, inplace=False):
        if dropout <= 0.0:
            return x, lambda func: func
        mask = self.get_dropout_mask(x.shape, dropout)
        if mask is None:
            return x, lambda func: func
        def wrap_backprop(backprop):
            def finish_update(gradient, *args, **kwargs):
                return backprop(gradient * mask, *args, **kwargs)
            return finish_update
        if inplace:
            x *= mask
            return x, wrap_backprop
        else:
            return x * mask, wrap_backprop

    def flatten(self, X, dtype=None, pad=0):
        if not X:
            return self.allocate((0,), dtype=dtype or 'f')
        xp = get_array_module(X[0])
        if pad:
            padded = []
            for x in X:
                padded.append(
                    xp.zeros((pad,) + x.shape[1:], dtype=x.dtype))
                padded.append(x)
            padded.append(
                xp.zeros((pad,) + x.shape[1:], dtype=x.dtype))
            X = padded
        result = xp.concatenate(X)
        if dtype is not None:
            result = xp.asarray(result, dtype=dtype)
        return result

    def unflatten(self, X, lengths, pad=0):
        unflat = []
        for length in lengths:
            if pad:
                X = X[pad:]
            unflat.append(X[:length])
            X = X[length:]
        if pad:
            X = X[pad:]
        assert len(X) == 0
        assert len(unflat) == len(lengths)
        return unflat

    @cython.boundscheck(False)
    @cython.wraparound(False)
    def get_dropout_mask(self, shape, drop):
        if drop <= 0:
            return None
        elif drop >= 1.:
            return self.allocate(shape)
        coinflips = self.xp.random.uniform(0., 1., shape)
        return self.asarray((coinflips >= drop) / (1.-drop), dtype='float32')

    def allocate(self, shape, dtype='float32'):
        if isinstance(shape, integer_types):
            shape = (shape,)
        nr_weight = numpy.prod(shape)
        return self.xp.zeros(shape, dtype=dtype)

    def unzip(self, data):
        X, y = zip(*data)
        return self.asarray(X), self.asarray(y)

    def asarray(self, data, dtype=None):
        if isinstance(data, self.xp.ndarray):
            if dtype is not None:
                return self.xp.asarray(data, dtype=dtype)
            else:
                return self.xp.asarray(data)
        elif dtype is not None:
            return self.xp.array(data, dtype=dtype)
        else:
            return self.xp.array(data)

    def batch_dot(self, x, y):
        return self.xp.dot(x, y.T)

    def batch_outer(self, x, y):
        return self.xp.tensordot(x, y, axes=[[0], [0]])

    def norm(self, x):
        return self.xp.sqrt((x * x).sum())

    def dot(self, x, y):
        return self.xp.dot(x, y)

    def affine(self, weights, bias, signal):
        return self.batch_dot(signal, weights) + bias

    def add_sum(self, out, to_sum):
        out += to_sum.sum(axis=0)

    def argmax(self, x, axis=-1):
        return self.xp.argmax(x, axis=axis)

    def softmax(self, x, inplace=False, axis=-1):
        if x.ndim >= 3:
            raise NotImplementedError(
                "Softmax currently only supports 2d. ndim=%d" % x.ndim)
        shape = x.shape
        maxes = self.xp.max(x, axis=axis, keepdims=True)
        shifted = x - maxes
        new_x = self.xp.exp(shifted)
        new_x /= new_x.sum(axis=axis, keepdims=True)
        if inplace:
            copy_array(x, new_x)
            return x
        else:
            return new_x

    def expand_dims(self, a, axis=-1):
        return self.xp.expand_dims(a, axis=axis)

    def clip_low(self, x, value, inplace=False):
        if inplace:
            return self.xp.maximum(x, value, out=x)
        else:
            return self.xp.maximum(x, value)

    def take_which(self, x, which, axis=-1):
        output = self.allocate(which.shape)
        for i in range(x.shape[axis]):
            output += x[:,:,i] * (which == i)
        return output

    def backprop_take(self, dX__bo, which__bo, nP):
        dX__bop = self.allocate((dX__bo.shape[0], dX__bo.shape[1], nP))
        for i in range(nP):
            dX__bop[:, :, i] += dX__bo * (which__bo == i)
        return dX__bop

    def xavier_uniform_init(self, W, inplace=True):
        if (W**2).sum() != 0.:
            return W
        scale = self.xp.sqrt(6. / (W.shape[0] + W.shape[1]))
        if inplace:
            copy_array(W, self.xp.random.uniform(-scale, scale, W.shape))
            return W
        else:
            return self.xp.random.uniform(-scale, scale, W.shape)
    
    def normal_init(self, W, inplace=True):
        scale = self.xp.sqrt(1. / W.shape[-1])
        inits = self.xp.random.normal(scale=scale, size=prod(W.shape))
        inits = inits.reshape(W.shape)
        if inplace:
            copy_array(W, inits)
            return W
        else:
            return inits

    def normal_init(self, W, fan_in, inplace=True):
        if (W**2).sum() != 0.:
            return W
        scale = self.xp.sqrt(1. / fan_in)
        inits = self.xp.random.normal(scale=scale, size=int(prod(W.shape)))
        inits = inits.reshape(W.shape)
        if inplace:
            copy_array(W, inits)
            return W
        else:
            return inits

    def he_normal_init(self, shape, fan_in):
        scale = self.xp.sqrt(2. / fan_in)
        return self.xp.random.normal(scale=scale, size=prod(shape)).reshape(shape)

    def update_averages(self, ema, weights, t, max_decay=0.9999):
        cdef weight_t decay = (1.0 + t) / (10.0 + t)
        if decay > max_decay:
            decay = max_decay
        ema -= (1-decay) * (ema - weights)

    def adam(self, weights, gradient, mom1, mom2, beta1, beta2, eps,
            learn_rate, mod_rate=1.):
        mom1 *= beta1
        mom2 *= beta2
        mom1 += gradient * (1.-beta1)
        mom2 += gradient * gradient * (1.-beta2)
        # Here we assume learn rate is calculated by the caller.
        # cdef weight_t a_t = learn_rate * sqrt(1-beta2**hp.t) / (1-beta1**hp.t);
        weights -= learn_rate * (mom1 / (mod_rate * self.xp.sqrt(mom2) + eps))
        gradient.fill(0)

    def clip_gradient(self, gradient, threshold):
        xp = get_array_module(gradient)
        grad_norm = xp.linalg.norm(gradient)
        if grad_norm >= threshold:
            gradient *= threshold / grad_norm

    def logloss(self, y_true, y_pred):
        log_yp = self.xp.log(y_pred + 1e-8)
        loss = (y_true * log_yp) + (1-y_true) * self.xp.log((1-y_pred)+1e-8)
        return -loss


class NumpyOps(Ops):
    device = 'cpu'
    xp = numpy

    def elu(self, ndarray X, inplace=True):
        cdef weight_t* data = <weight_t*>X.data
        cdef size_t size = X.size
        for i in range(size):
            if data[i] < 0:
                data[i] = exp(data[i])-1.
    
    def selu(self, ndarray X, inplace=True):
        cdef weight_t* data = <weight_t*>X.data
        cdef size_t size = X.size
        cdef float scale = 1.0507009873554805
        cdef float alpha = 1.6732632423543772
        for i in range(size):
            if data[i] < 0:
                data[i] = alpha * (exp(data[i])-1.)
            data[i] *= scale
    
    def backprop_selu(self, ndarray delta_, ndarray signal_in_,
            inplace=True):
        # Backprop the SELU transformation
        cdef size_t size = delta_.size
        cdef weight_t* delta = <weight_t*>delta_.data
        cdef const weight_t* signal_in = <const weight_t*>signal_in_.data
        cdef float scale = 1.0507009873554805
        cdef float alpha = 1.6732632423543772
 
        for i in range(size):
            delta[i] *= scale
            if signal_in[i] <= 0:
                delta[i] *= alpha * exp(signal_in[i])

    def selu(self, ndarray X, inplace=True):
        cdef weight_t* data = <weight_t*>X.data
        cdef size_t size = X.size
        cdef float scale = 1.0507009873554805
        cdef float alpha = 1.6732632423543772
        for i in range(size):
            if data[i] < 0:
                data[i] = alpha * (exp(data[i])-1.)
            data[i] *= scale

    def backprop_selu(self, ndarray delta_, ndarray signal_in_,
            inplace=True):
        # Backprop the SELU transformation
        cdef size_t size = delta_.size
        cdef weight_t* delta = <weight_t*>delta_.data
        cdef const weight_t* signal_in = <const weight_t*>signal_in_.data
        cdef float scale = 1.0507009873554805
        cdef float alpha = 1.6732632423543772

        for i in range(size):
            delta[i] *= scale
            if signal_in[i] <= 0:
                delta[i] *= alpha * exp(signal_in[i])

    def backprop_elu(self, ndarray delta_, ndarray signal_out_,
            inplace=True):
        # Backprop the ELU transformation
        # Note that this is over the function _output_, not the function
        # _input_!
        cdef size_t size = delta_.size
        cdef weight_t* delta = <weight_t*>delta_.data
        cdef const weight_t* signal_out = <const weight_t*>signal_out_.data
        for i in range(size):
            if signal_out[i] <= 0:
                delta[i] *= signal_out[i] + 1.

    def relu(self, ndarray X, inplace=False):
        if inplace == False:
            return X * (X > 0)
        cdef weight_t* data = <weight_t*>X.data
        cdef size_t size = X.size
        for i in range(size):
            if data[i] < 0:
                data[i] = 0.
        return X

    def backprop_relu(self, ndarray delta_, ndarray signal_out_, inplace=False):
        if inplace == False:
            return delta_ * (signal_out_ > 0.)
        cdef size_t size = delta_.size
        cdef weight_t* delta = <weight_t*>delta_.data
        cdef const weight_t* signal_out = <const weight_t*>signal_out_.data
        for i in range(size):
            if signal_out[i] <= 0:
                delta[i] = 0.
        return delta_

    def maxout(self, float[:, :, ::1] py_cands):
        cdef Pool mem = Pool()
        cdef int B = py_cands.shape[0]
        cdef int O = py_cands.shape[1]
        cdef int P = py_cands.shape[2]

        cdef ndarray best = numpy.zeros((B, O), dtype='float32', order='C')
        cdef ndarray which = numpy.zeros((B, O), dtype='int32', order='C')
        cpu_maxout(<float*>best.data, <int*>which.data,
            &py_cands[0, 0, 0], B, O, P)
        return best, which

    def backprop_maxout(self, float[:, ::1] dX__bo, int[:, ::1] which__bo, int P):
        cdef Pool mem = Pool()
        cdef int B = dX__bo.shape[0]
        cdef int O = dX__bo.shape[1]

        dX__bop = <float*>mem.alloc(B * O * P, sizeof(float))
        cpu_backprop_maxout(dX__bop,
            &dX__bo[0, 0], &which__bo[0, 0], B, O, P)
        cdef ndarray py_out = self.xp.ascontiguousarray(self.allocate(B*O*P, dtype='float32'))
        memcpy(py_out.data, dX__bop, B * O * P * sizeof(dX__bop[0]))
        return py_out.reshape((B, O, P))

    def lstm(self, float[::1] output, float[::1] cells,
<<<<<<< HEAD
            float[:, ::1] gates, float[::1] prev):
        cpu_lstm_gates_fwd(&output[0], &cells[0],
            &gates[0, 0], &prev[0], cells.shape[0])
        return output

    def backprop_lstm(self, np.ndarray d_cells, np.ndarray d_prev, np.ndarray d_gates,
             np.ndarray d_output, np.ndarray gates, np.ndarray cells,
             np.ndarray prev):
        cpu_lstm_gates_bwd(<float*>d_cells.data, <float*>d_prev.data, <float*>d_gates.data,
            <const float*>d_output.data, <const float*>gates.data,
            <const float*>cells.data, <const float*>prev.data, gates.shape[0])
=======
            float[::1] gates, float[::1] prev):
        cpu_lstm_gates_fwd(&output[0], &cells[0],
            &gates[0], &prev[0], cells.shape[0])
        return output

    def backprop_lstm(self, float[::1] d_cells, float[::1] d_prev, float[::1] d_gates,
            float[::1] d_output, float[::1] gates, float[::1] cells,
            float[::1] prev):
        cpu_lstm_gates_bwd(&d_cells[0], &d_prev[0], &d_gates[0],
            &d_output[0], &gates[0], &cells[0], &prev[0], cells.shape[0])
>>>>>>> 87a65113

    def seq2col(self, float[:, ::1] seq, int nW):
        '''Given an (M, N) sequence of vectors, return an (M, N*(nW*2+1)) sequence.
        The new sequence is constructed by concatenating nW preceding and succeeding
        vectors onto each column in the sequence, to extract a window of features.
        '''
        cdef int B = seq.shape[0]
        cdef int I = seq.shape[1]
        cdef Pool mem = Pool()
        cols = <float*>mem.alloc(B * I * (nW*2+1), sizeof(float))
        seq2col(cols,
            &seq[0,0], B, I, nW)
        cdef ndarray py_out = self.xp.ascontiguousarray(
            self.allocate(B*(2 * nW+1) * I, dtype='float32'))
        memcpy(py_out.data, cols, B * (2*nW+1) * I * sizeof(cols[0]))
        return py_out.reshape((B, I * (2*nW+1)))

    def backprop_seq2col(self, float[:, ::1] dY, int nW):
        cdef int B = dY.shape[0]
        cdef int nF = nW*2+1
        cdef int I = dY.shape[1] / nF
        cdef Pool mem = Pool()
        dX = <float*>mem.alloc(B * I, sizeof(float))
        backprop_seq2col(dX, &dY[0,0], B, I, nW)
        cdef ndarray py_out = self.xp.ascontiguousarray(
            self.allocate(B * I, dtype='float32'))
        memcpy(py_out.data, dX, B * I * sizeof(dX[0]))
        return py_out.reshape((B, I))

    def remap_ids(self, PreshMap mapping, uint64_t[::1] ids_mv, uint64_t value=0):
        cdef uint64_t* ids = &ids_mv[0]
        cdef ndarray[uint64_t] output_arr = self.allocate(len(ids_mv), dtype='uint64')
        output = <uint64_t*>output_arr.data
        cdef uint64_t key = 0
        for i in range(ids_mv.shape[0]):
            if ids[i] == 0:
                output[i] = 0
            else:
                mapped = <uint64_t>mapping.get(ids[i])
                if mapped != 0:
                    output[i] = mapped
                else:
                    output[i] = value
                    if value != 0:
                        mapping.set(ids[i], <void*>value)
                        value += 1
        return output_arr

    def increment_slices(self, ndarray contig_array, ndarray _to_add, _starts):
        cdef ndarray contig_to_add = self.xp.ascontiguousarray(_to_add, dtype='float32')
        cdef ndarray contig_starts = self.xp.ascontiguousarray(_starts, dtype='int32')

        cdef const float* to_add = <const weight_t*>contig_to_add.data
        cdef float* whole_array = <weight_t*>contig_array.data
        cdef const int* starts = <const int*>contig_starts.data
        cdef int n_slice = len(_starts)
        cdef int length = _to_add.size
        cdef int stride = length / _to_add.shape[0]
        for start in starts[:n_slice]:
            workon = &whole_array[start * stride]
            for i in range(length):
                workon[i] += to_add[i]

    @cython.boundscheck(False)
    @cython.wraparound(False)
    def hash(self, uint64_t[::1] ids, uint32_t seed):
        '''Hash a sequence of 64-bit keys into a table with 4 32-bit keys'''
        # Written to mirror the GPU implementation
        cdef ndarray[uint32_t, ndim=2] keys = self.allocate((ids.shape[0], 4), dtype='uint32')
        cdef int i, j
        cdef unsigned char entropy[16] # 128/8=16
        cdef size_t n_items = len(ids)
        cdef size_t in_size = sizeof(uint64_t)
        src = <unsigned char*>&ids[0]
        dest = <unsigned char*>keys.data
        for i in range(n_items):
            hash128_x64(<void*>src, in_size, seed, entropy)
            for j in range(16):
                dest[j] = entropy[j]
            src += in_size
            dest += 16
        return keys

    def mean_pool(self, float[:, ::1] X, int[::1] lengths):
        cdef int B = lengths.shape[0]
        cdef int O = X.shape[1]
        cdef int T = X.shape[0]

        cdef Pool mem = Pool()
        means = <float*>mem.alloc(B * O, sizeof(float))

        cpu_mean_pool(means,
            &X[0, 0], &lengths[0], B, T, O)
        return cpu_floats_ptr2array(means, (B, O))

    def sum_pool(self, float[:, ::1] X, int[::1] lengths):
        cdef int B = lengths.shape[0]
        cdef int O = X.shape[1]
        cdef int T = X.shape[0]

        cdef Pool mem = Pool()
        sums = <float*>mem.alloc(B * O, sizeof(float))

        cpu_sum_pool(sums,
            &X[0, 0], &lengths[0], B, T, O)
        return cpu_floats_ptr2array(sums, (B, O))

    def backprop_mean_pool(self, float[:, ::1] d_means, int[::1] lengths):
        cdef int B = lengths.shape[0]
        cdef int O = d_means.shape[1]
        cdef int T = 0
        for length in lengths[:B]:
            T += length
        cdef Pool mem = Pool()
        dX = <float*>mem.alloc(T * O, sizeof(float))

        cpu_backprop_mean_pool(dX,
            &d_means[0,0], &lengths[0], B, T, O)

        return cpu_floats_ptr2array(dX, (T, O))

    def backprop_sum_pool(self, float[:, ::1] d_sums, int[::1] lengths):
        cdef int B = lengths.shape[0]
        cdef int O = d_sums.shape[1]
        cdef int T = 0
        for length in lengths[:B]:
            T += length
        cdef Pool mem = Pool()
        dX = <float*>mem.alloc(T * O, sizeof(float))

        cpu_backprop_sum_pool(dX,
            &d_sums[0,0], &lengths[0], B, T, O)
        return cpu_floats_ptr2array(dX, (T, O))


    def max_pool(self, float[:, ::1] X, int[::1] lengths):
        cdef int B = lengths.shape[0]
        cdef int O = X.shape[1]
        cdef int T = X.shape[0]

        cdef Pool mem = Pool()
        maxes = <float*>mem.alloc(B * O, sizeof(float))
        which = <int*>mem.alloc(B * O, sizeof(int))

        cpu_max_pool(maxes, which,
            &X[0, 0], &lengths[0], B, T, O)

        cdef ndarray py_best = cpu_floats_ptr2array(maxes, (B, O))
        cdef ndarray py_which = cpu_ints_ptr2array(which, (B, O))
        return py_best, py_which

    def backprop_max_pool(self, float[:, ::1] d_maxes,
            int[:, ::1] which, int[::1] lengths):
        cdef int B = lengths.shape[0]
        cdef int O = d_maxes.shape[1]
        cdef int T = 0
        for length in lengths[:B]:
            T += length
        cdef Pool mem = Pool()
        dX = <float*>mem.alloc(T * O, sizeof(float))

        cpu_backprop_max_pool(dX,
            &d_maxes[0,0], &which[0, 0], &lengths[0], B, T, O)

        return cpu_floats_ptr2array(dX, (T, O))

    def add_sum(self, np.ndarray out, np.ndarray to_sum):
        VecVec.batch_add_i(<float*>out.data,
            <const float*>to_sum.data, 1., to_sum.shape[1], to_sum.shape[0])

    def scatter_add(self, np.ndarray out, np.ndarray ids, np.ndarray inputs):
        return self.xp.add.at(out, ids, inputs)

    def adam(self, float[::1] weights, float[::1] gradient, float[::1] mom1,
            float[::1] mom2, float beta1, float beta2, float eps,
            float learn_rate, float mod_rate=1.):
        _adam(&weights[0], &gradient[0], &mom1[0], &mom2[0],
            weights.shape[0], beta1, beta2, eps, learn_rate)

    def ngrams(self, int n, uint64_t[::1] keys_):
        keys = <uint64_t*>&keys_[0]
        cdef np.ndarray output_ = self.allocate((keys_.shape[0]-n,), dtype='uint64')
        output = <uint64_t*>output_.data
        for i in range(keys_.shape[0]-n):
            output[i] = hash64(&keys[i], n*sizeof(keys[0]), 0)
        return output_


@cython.cdivision(True)
cdef void _adam(
    weight_t* weights, weight_t* gradient, weight_t* mom1, weight_t* mom2,
        int nr_weight, weight_t beta1, weight_t beta2, weight_t eps,
        weight_t learn_rate) nogil:
    Vec.mul_i(mom1,
        beta1, nr_weight)
    VecVec.add_i(mom1,
        gradient, 1-beta1, nr_weight)

    for i in range(nr_weight):
        gradient[i] *= gradient[i] * (1-beta2)
    Vec.mul_i(mom2,
        beta2, nr_weight)
    VecVec.add_i(mom2, gradient, 1.0, nr_weight)
    #for i in range(nr_weight):
    #    mom2[i] = (beta2 * mom2[i]) + ((1-beta2) * gradient[i] * gradient[i])
    # Here we assume this is calculated by the caller.
    #cdef weight_t a_t = learn_rate * sqrt(1-beta2**hp.t) / (1-beta1**hp.t)
    for i in range(nr_weight):
        weights[i] -= learn_rate * (mom1[i] / (sqrt(mom2[i]) + eps))
    memset(gradient, 0, sizeof(gradient[0]) * nr_weight)


@cython.cdivision(True)
cdef void cpu_update_averages(weight_t* ema,
        const weight_t* weights, int nr_weight, weight_t t, weight_t max_decay) nogil:
    cdef weight_t decay = (1.0 + t) / (10.0 + t)
    if decay > max_decay:
        decay = max_decay
    for i in range(nr_weight):
        ema[i] -= (1-decay) * (ema[i] - weights[i])


class CupyOps(Ops):
    device = 'gpu'
    xp = cupy

    def asarray(self, X, dtype=None):
        if isinstance(X, cupy.ndarray):
            return self.xp.asarray(X, dtype=dtype)
        else:
            return self.xp.array(X, dtype=dtype)

    def maxout(self, X):
        amax = X.max(axis=-1)
        argmax = self.asarray(X.argmax(axis=-1), dtype='i')
        return amax, argmax

    def backprop_maxout(self, dX__bo, which__bo, int P):
        dX__bop = gpu_backprop_maxout(
            dX__bo.ravel(), which__bo.ravel(), P, size=dX__bo.size * P)
        return dX__bop.reshape((dX__bo.shape[0], dX__bo.shape[1], P))

    def relu(self, X, inplace=False):
        if not inplace:
            return X * (X > 0)
        else:
            X *= (X > 0)
            return X

    def backprop_relu(self, delta_, signal_out, inplace=False):
        if not inplace:
            return delta_ * (signal_out > 0)
        delta_ *= (signal_out > 0)
        return delta_

    def selu(self, X, inplace=True):
        cdef float scale = 1.0507009873554805
        cdef float alpha = 1.6732632423543772
        out = scale * self.xp.where(X>=0., X, alpha * (self.xp.exp(X)-1.))
        if inplace:
            copy_array(X, out)
        return out

    def backprop_selu(self, delta, signal_in,
            inplace=True):
        # Backprop the SELU transformation
        cdef float scale = 1.0507009873554805
        cdef float alpha = 1.6732632423543772
        out = delta * self.xp.where(signal_in >= 0, scale,
                scale * alpha * self.xp.exp(signal_in))
        if inplace:
            copy_array(delta, out)
        return out

    def clip_gradient(self, gradient, threshold):
        xp = get_array_module(gradient)
        grad_norm = xp.linalg.norm(gradient)
        if grad_norm >= threshold:
            gradient *= threshold / grad_norm

    def seq2col(self, seq, int nW):
        '''Given an (M, N) sequence of vectors, return an (M, N*(nW*2+1)) sequence.
        The new sequence is constructed by concatenating nW preceding and succeeding
        vectors onto each column in the sequence, to extract a window of features.
        '''
        cdef int B = seq.shape[0]
        cdef int I = seq.shape[1]
        cols = self.allocate((B, (nW*2+1), I))
        cols[1:, 0] = seq[:-1]
        cols[:, 1] = seq
        cols[:-1, 2] = seq[1:]
        return cols.reshape((B, I * (2*nW+1)))

    def backprop_seq2col(self, dY, int nW):
        cdef int nF = nW*2+1
        cdef int B = dY.shape[0]
        cdef int I = dY.shape[1] / nF
        assert nF == 3, "TODO: Support variable window size"
        # Having trouble getting the kernel to work...
        dX = self.allocate((B, I))
        dY = dY.reshape((B, nF, I))
        dX[:-1] += dY[1:, 0]
        dX += dY[:, nW]
        dX[1:] += dY[:-1, 2]
        return dX

    def mean_pool(self, X, lengths):
        return gpu_ops.mean_pool(self, X, lengths)

    def backprop_mean_pool(self, d_means, lengths):
        return gpu_ops.backprop_mean_pool(self, d_means, lengths)

    def max_pool(self, X, lengths):
        return gpu_ops.max_pool(self, X, lengths)

    def backprop_max_pool(self, d_maxes, which, lengths):
        return gpu_ops.backprop_max_pool(self, d_maxes, which, lengths)

    def sum_pool(self, X, lengths):
        return gpu_ops.sum_pool(self, X, lengths)

    def backprop_sum_pool(self, d_sums, lengths):
        return gpu_ops.backprop_sum_pool(self, d_sums, lengths)

    @cython.boundscheck(False)
    @cython.wraparound(False)
    def hash(self, ids, uint64_t seed):
        return gpu_ops.hash(self, ids, seed)

    def scatter_add(self, out, ids, inputs):
        self.xp.scatter_add(out, ids, inputs)

    def adam(self, weights, gradient, mom1, mom2, beta1, beta2, eps,
                   learn_rate, mod_rate=1.):
        cupy.ElementwiseKernel(
            'T grad, T lr, T one_minus_beta1, T one_minus_beta2, T eps',
            'T param, T m, T v',
            '''m += one_minus_beta1 * (grad - m);
               v += one_minus_beta2 * (grad * grad - v);
               param -= lr * m / (sqrt(v) + eps);''',
            'adam')(gradient, learn_rate, 1 - beta1, 1 - beta2,
                    eps, weights, mom1, mom2)
        gradient.fill(0)

    def normal_init(self, W, fan_in, inplace=True):
        scale = self.xp.sqrt(1. / fan_in)
        inits = self.xp.random.normal(scale=scale, size=int(prod(W.shape)))
        inits = inits.reshape(W.shape)
        if inplace:
            copy_array(W, inits)
            return W
        else:
            return inits


cdef void seq2col(float* output, const float* X, int B, int I, int nW) nogil:
    nF = nW * 2 + 1
    output += nW * I
    for i in range(B-nW):
        memcpy(output,
            X, I * (nW+1) * sizeof(output[0]))
        output += I * (nW+1)
        memcpy(output,
            X, I * nW * sizeof(output[0]))
        output += I * nW
        X += I
    memcpy(output,
        X, I * nW * sizeof(output[0]))


cdef void backprop_seq2col(float* d_seqs,
        const float* d_cols, int B, int I, int nW) nogil:
    # Here's what we're doing, if we had 2d indexing.
    #for i in range(B):
    #    d_seq[i] += d_cols[i-2, 4]
    #    d_seq[i] += d_cols[i-1, 3]
    #    d_seq[i] += d_cols[i+2, 0]
    #    d_seq[i] += d_cols[i+1, 1]
    #    d_seq[i] += d_cols[i, 2]
    nF = nW * 2 + 1
    for i in range(B):
        seq_row = &d_seqs[i * I]
        col_row = &d_cols[i * I * nF]
        for f in range(-nW, nW+1):
            if B > (i+f) >= 0:
                feat = col_row + (f * I)
                VecVec.add_i(seq_row, &feat[(f+nW) * I], 1., I)


cdef void cpu_maxout(float* best__bo, int* which__bo,
        const float* cands__bop, int B, int O, int P) nogil:
    for b in range(B):
        for o in range(O):
            which__bo[0] = 0
            best__bo[0] = cands__bop[0]
            cands__bop += 1
            for p in range(1, P):
                if cands__bop[0] > best__bo[0]:
                    which__bo[0] = p
                    best__bo[0] = cands__bop[0]
                cands__bop += 1
            best__bo += 1
            which__bo += 1


cdef void cpu_backprop_maxout(float* dX__bop,
        const float* dX__bo, const int* which__bo, int B, int O, int P) nogil:
    for b in range(B):
        for o in range(O):
            dX__bop[which__bo[0]] = dX__bo[0]
            dX__bop += P
            dX__bo += 1
            which__bo += 1


# Here we broadcast over the longest dimension (dX) and compute indexes
# for the narrower dimensions.
if cupy is not None:
    gpu_backprop_maxout = cupy.ElementwiseKernel(
        'raw float32 best, raw int32 which, raw int32 P',
        'float32 dX',
        'dX = (which[i/P] == i%P) ? best[i/P] : 0',
        'bp_maxout')
    # 't2b' is a mapping from the T dimension (i.e. lengths.sum()) to
    # the B dimension. It tells you which sequence the index is in.
    gpu_backprop_max_pool = cupy.ElementwiseKernel(
        ('raw float32 d_best, raw int32 which,'
         'raw int32 lengths, raw int32 t2b, raw int32 O'),
        'float32 dX',
        '''
        dX = (which[t2b[i/O]] == i % O) ? d_best[t2b[i/O]] : 0',
        ''',
        'bp_maxpool'
    )


def cpu_clip_gradient(weight_t[::1] gradient, weight_t threshold):
    grad_norm = Vec.norm(&gradient[0], gradient.shape[0])
    if grad_norm >= threshold:
        Vec.mul_i(&gradient[0], threshold / grad_norm, gradient.shape[0])


def add_gradient_noise(float[::1] gradient, weight_t noise_level,
        weight_t timestep):
    variance = noise_level / ((1 + timestep) ** 0.55)
    if variance >= 0.000001:
        gradient += numpy.asarray(
                       numpy.random.normal(scale=variance, loc=0., size=len(gradient)),
                       dtype='float32')



cdef cpu_floats_ptr2array(const float* ptr, shape):
    cdef ndarray py_out = numpy.zeros(shape, dtype='float32')
    cdef int N = numpy.prod(shape)
    memcpy(py_out.data, ptr, N * sizeof(ptr[0]))
    return py_out


cdef cpu_ints_ptr2array(const int* ptr, shape):
    cdef ndarray py_out = numpy.zeros(shape, dtype='int32')
    cdef int N = numpy.prod(shape)
    memcpy(py_out.data, ptr, N * sizeof(ptr[0]))
    return py_out


cdef void cpu_mean_pool(float* means__bo,
        const float* X__to, const int* lengths__b,
        int B, int T, int O) nogil:
    '''Compute means of a batch of concatenated sequences, using the lengths.'''
    cdef float scale = 0.
    for length in lengths__b[:B]:
        scale = 1. / length
        for _ in range(length):
            VecVec.add_i(means__bo,
                X__to, scale, O)
            X__to += O
        means__bo += O


cdef void cpu_backprop_mean_pool(float* dX__to,
        const float* d_means__bo, const int* lengths__b,
        int B, int T, int O) nogil:
    cdef float scale = 0.
    for length in lengths__b[:B]:
        scale = 1./ length
        for _ in range(length):
            VecVec.add_i(dX__to,
                d_means__bo, scale, O)
            dX__to += O
        d_means__bo += O


cdef void cpu_sum_pool(float* sums__bo,
        const float* X__to, const int* lengths__b,
        int B, int T, int O) nogil:
    '''Compute sums of a batch of concatenated sequences, using the lengths.'''
    for length in lengths__b[:B]:
        for _ in range(length):
            VecVec.add_i(sums__bo,
                X__to, 1.0, O)
            X__to += O
        sums__bo += O


cdef void cpu_backprop_sum_pool(float* dX__to,
        const float* d_sums__bo, const int* lengths__b,
        int B, int T, int O) nogil:
    for length in lengths__b[:B]:
        for _ in range(length):
            VecVec.add_i(dX__to,
                d_sums__bo, 1.0, O)
            dX__to += O
        d_sums__bo += O


cdef void cpu_max_pool(float* maxes__bo, int* which__bo,
        const float* X__to, const int* lengths__b,
        int B, int T, int O) nogil:
    '''Compute maxes of a batch of concatenated sequences, using the lengths.'''
    cdef float scale = 0.
    for length in lengths__b[:B]:
        memcpy(maxes__bo, X__to, O * sizeof(maxes__bo[0]))
        memset(which__bo, 0, O * sizeof(which__bo[0]))
        X__to += O
        for i in range(1, length):
            for j in range(O):
                if X__to[j] > maxes__bo[j]:
                    maxes__bo[j] = X__to[j]
                    which__bo[j] = i
            X__to += O
        maxes__bo += O
        which__bo += O


cdef void cpu_backprop_max_pool(float* dX__to,
        const float* d_maxes__bo, const int* which__bo, const int* lengths__b,
        int B, int T, int O) nogil:
    cdef int length, i, j
    for length in lengths__b[:B]:
        for i in range(length):
            for j in range(O):
                if which__bo[j] == i:
                    dX__to[j] += d_maxes__bo[j]
            dX__to += O
        d_maxes__bo += O
        which__bo += O


cdef inline float sigmoid(float X) nogil:
    return 1./(1. + exp(-X))


<<<<<<< HEAD
cdef inline float dsigmoid(float X) nogil:
    y = sigmoid(X)
    return y*(1-y)


cdef inline float dtanh(float X) nogil:
    return 1-tanh(X)**2


cdef void cpu_lstm_gates_fwd(float* output, float* cells,
        const float* gates, const float* prev, int N) nogil:
    for i in range(N):
        hf = gates[i*4+0]
        hi = gates[i*4+1]
        ho = gates[i*4+2]
        hc = gates[i*4+3]
        cells[i] = sigmoid(hf) * prev[i] + sigmoid(hi) * tanh(hc)
        output[i] = tanh(cells[i]) * sigmoid(ho)
=======
cdef inline float dsigmoid(float y) nogil:
    return y*(1-y)


cdef inline float dtanh(float y) nogil:
    return 1-y**2


cdef void cpu_lstm_gates_fwd(float* output, float* cells, float* gates,
        const float* prev, int N) nogil:
    cdef float hf, hi, ho, hc
    cdef int i
    for i in cython.parallel.prange(N):
        hf = sigmoid(gates[i*4+0])
        hi = sigmoid(gates[i*4+1])
        ho = sigmoid(gates[i*4+2])
        hc = tanh(gates[i*4+3])
        cells[i] = hf * prev[i] + hi * hc
        output[i] = tanh(cells[i]) * ho
        gates[i*4+0] = hf
        gates[i*4+1] = hi
        gates[i*4+2] = ho
        gates[i*4+3] = hc
>>>>>>> 87a65113


cdef void cpu_lstm_gates_bwd(float* d_cells, float* d_prev, float* d_gates,
        const float* d_output, const float* gates, const float* cells,
        const float* prev, int N) nogil:
<<<<<<< HEAD
=======
    cdef float hf, hi, ho, hc, c, ct, dh, dho, dc, dhf, dhi, dhc, dprev
    cdef int i
>>>>>>> 87a65113
    for i in range(N):
        hf = gates[i*4+0]
        hi = gates[i*4+1]
        ho = gates[i*4+2]
        hc = gates[i*4+3]
<<<<<<< HEAD
        c = cells[i]
        dh = d_output[i]
        # Gradient for ho and c in h = sigmoid(ho) * tanh(c)
        dho = tanh(c)     * dh * dsigmoid(ho)
        dc  = sigmoid(ho) * dh * dtanh(c)
=======
        c  = cells[i]
        ct = tanh(cells[i])
        dh = d_output[i]
        # Gradient for ho and c in h = sigmoid(ho) * tanh(c)
        dho = ct     * dh * dsigmoid(ho)
        dc  = ho     * dh * dtanh(ct)
>>>>>>> 87a65113
        dc += d_cells[i]  # Carry gradient from previous step

        # Gradient for hf, hi, hc, prev[i]
        # in c = sigmoid(hf) * prev[i] + sigmoid(hi) * tanh(hc)
        dhf   = dsigmoid(hf) * dc * prev[i]
<<<<<<< HEAD
        dhi   = dsigmoid(hi) * dc * tanh(hc)
        dhc   = dtanh(hc)    * dc * sigmoid(hi)
        dprev =                dc * sigmoid(hf)

        d_gates[i*4+0] += dhf
        d_gates[i*4+1] += dhi
        d_gates[i*4+2] += dho
        d_gates[i*4+3] += dhc
=======
        dhi   = dsigmoid(hi) * dc * hc
        dhc   = dtanh(hc)    * dc * hi
        dprev =                dc * hf

        d_gates[i*4+0] = dhf
        d_gates[i*4+1] = dhi
        d_gates[i*4+2] = dho
        d_gates[i*4+3] = dhc
>>>>>>> 87a65113
        d_cells[i] = dc
        d_prev[i] = dprev<|MERGE_RESOLUTION|>--- conflicted
+++ resolved
@@ -1,10 +1,4 @@
-<<<<<<< HEAD
-# cython: profile=True
-# cython: cdivision=True
-# cython: infer_types=True
-=======
 # cython: profile=True, cdivision=True, infer_types=True
->>>>>>> 87a65113
 cimport cython
 cimport cython.parallel
 from libc.string cimport memcpy, memset
@@ -406,19 +400,6 @@
         return py_out.reshape((B, O, P))
 
     def lstm(self, float[::1] output, float[::1] cells,
-<<<<<<< HEAD
-            float[:, ::1] gates, float[::1] prev):
-        cpu_lstm_gates_fwd(&output[0], &cells[0],
-            &gates[0, 0], &prev[0], cells.shape[0])
-        return output
-
-    def backprop_lstm(self, np.ndarray d_cells, np.ndarray d_prev, np.ndarray d_gates,
-             np.ndarray d_output, np.ndarray gates, np.ndarray cells,
-             np.ndarray prev):
-        cpu_lstm_gates_bwd(<float*>d_cells.data, <float*>d_prev.data, <float*>d_gates.data,
-            <const float*>d_output.data, <const float*>gates.data,
-            <const float*>cells.data, <const float*>prev.data, gates.shape[0])
-=======
             float[::1] gates, float[::1] prev):
         cpu_lstm_gates_fwd(&output[0], &cells[0],
             &gates[0], &prev[0], cells.shape[0])
@@ -429,7 +410,6 @@
             float[::1] prev):
         cpu_lstm_gates_bwd(&d_cells[0], &d_prev[0], &d_gates[0],
             &d_output[0], &gates[0], &cells[0], &prev[0], cells.shape[0])
->>>>>>> 87a65113
 
     def seq2col(self, float[:, ::1] seq, int nW):
         '''Given an (M, N) sequence of vectors, return an (M, N*(nW*2+1)) sequence.
@@ -983,26 +963,6 @@
     return 1./(1. + exp(-X))
 
 
-<<<<<<< HEAD
-cdef inline float dsigmoid(float X) nogil:
-    y = sigmoid(X)
-    return y*(1-y)
-
-
-cdef inline float dtanh(float X) nogil:
-    return 1-tanh(X)**2
-
-
-cdef void cpu_lstm_gates_fwd(float* output, float* cells,
-        const float* gates, const float* prev, int N) nogil:
-    for i in range(N):
-        hf = gates[i*4+0]
-        hi = gates[i*4+1]
-        ho = gates[i*4+2]
-        hc = gates[i*4+3]
-        cells[i] = sigmoid(hf) * prev[i] + sigmoid(hi) * tanh(hc)
-        output[i] = tanh(cells[i]) * sigmoid(ho)
-=======
 cdef inline float dsigmoid(float y) nogil:
     return y*(1-y)
 
@@ -1026,51 +986,29 @@
         gates[i*4+1] = hi
         gates[i*4+2] = ho
         gates[i*4+3] = hc
->>>>>>> 87a65113
 
 
 cdef void cpu_lstm_gates_bwd(float* d_cells, float* d_prev, float* d_gates,
         const float* d_output, const float* gates, const float* cells,
         const float* prev, int N) nogil:
-<<<<<<< HEAD
-=======
     cdef float hf, hi, ho, hc, c, ct, dh, dho, dc, dhf, dhi, dhc, dprev
     cdef int i
->>>>>>> 87a65113
     for i in range(N):
         hf = gates[i*4+0]
         hi = gates[i*4+1]
         ho = gates[i*4+2]
         hc = gates[i*4+3]
-<<<<<<< HEAD
-        c = cells[i]
-        dh = d_output[i]
-        # Gradient for ho and c in h = sigmoid(ho) * tanh(c)
-        dho = tanh(c)     * dh * dsigmoid(ho)
-        dc  = sigmoid(ho) * dh * dtanh(c)
-=======
         c  = cells[i]
         ct = tanh(cells[i])
         dh = d_output[i]
         # Gradient for ho and c in h = sigmoid(ho) * tanh(c)
         dho = ct     * dh * dsigmoid(ho)
         dc  = ho     * dh * dtanh(ct)
->>>>>>> 87a65113
         dc += d_cells[i]  # Carry gradient from previous step
 
         # Gradient for hf, hi, hc, prev[i]
         # in c = sigmoid(hf) * prev[i] + sigmoid(hi) * tanh(hc)
         dhf   = dsigmoid(hf) * dc * prev[i]
-<<<<<<< HEAD
-        dhi   = dsigmoid(hi) * dc * tanh(hc)
-        dhc   = dtanh(hc)    * dc * sigmoid(hi)
-        dprev =                dc * sigmoid(hf)
-
-        d_gates[i*4+0] += dhf
-        d_gates[i*4+1] += dhi
-        d_gates[i*4+2] += dho
-        d_gates[i*4+3] += dhc
-=======
         dhi   = dsigmoid(hi) * dc * hc
         dhc   = dtanh(hc)    * dc * hi
         dprev =                dc * hf
@@ -1079,6 +1017,5 @@
         d_gates[i*4+1] = dhi
         d_gates[i*4+2] = dho
         d_gates[i*4+3] = dhc
->>>>>>> 87a65113
         d_cells[i] = dc
         d_prev[i] = dprev