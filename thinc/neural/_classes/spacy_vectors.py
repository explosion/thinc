--- conflicted
+++ resolved
@@ -49,24 +49,6 @@
         # same copy of spaCy if they're deserialised.
         vectors = get_vectors(self.ops, lang)
         self.lang = lang
-<<<<<<< HEAD
-        self.nM = nlp.vocab.vectors_length
-        nV = max(lex.rank for lex in nlp.vocab)
-        self.vectors = self.ops.allocate((nV, self.nM))
-        for lex in nlp.vocab:
-            if lex.vector_norm:
-                self.vectors[lex.rank] = lex.vector / lex.vector_norm
-
-    @property
-    def nV(self):
-        nlp = get_spacy(self.lang)
-        return len(nlp.vocab)
-
-    def begin_update(self, ids, drop=0.):
-        uniqs, inverse = numpy.unique(ids, return_inverse=True)
-        uniqs *= uniqs < self.vectors.shape[0]
-        vectors = self.vectors[uniqs]
-=======
         self.nM = vectors.shape[1]
         self.nV = vectors.shape[0]
 
@@ -74,7 +56,6 @@
         vector_table = get_vectors(self.ops, self.lang)
         ids *= ids < vector_table.shape[0]
         vectors = vector_table[ids]
->>>>>>> 94a364d2
         def finish_update(gradients, sgd=None):
             self.d_W += self.ops.batch_outer(gradients, vectors)
             if sgd is not None:
