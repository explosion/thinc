--- conflicted
+++ resolved
@@ -68,13 +68,9 @@
         uniqs, inverse = numpy.unique(ids, return_inverse=True)
         vectors = self.ops.allocate((uniqs.shape[0], self.nM))
         for i, orth in enumerate(uniqs):
-<<<<<<< HEAD
-            vectors[i] = nlp.vocab[orth].vector
-=======
             lex = self.nlp.vocab[orth]
             if lex.vector_norm:
                 vectors[i] = lex.vector / lex.vector_norm
->>>>>>> 08544717
         def finish_update(gradients, sgd=None):
             if gpu_in:
                 gradients = gradients.get()
