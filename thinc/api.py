--- conflicted
+++ resolved
@@ -92,11 +92,8 @@
     "Dish", "HardSwish", "HardSwishMobilenet", "Swish", "Gelu",
     "PyTorchWrapper", "PyTorchRNNWrapper", "PyTorchLSTM",
     "TensorFlowWrapper", "keras_subclass", "MXNetWrapper",
-<<<<<<< HEAD
-    "PyTorchWrapper_v2", "Softmax_v2", "TorchScriptWrapper_v1",
-=======
     "PyTorchWrapper_v2", "Softmax_v2", "SparseLinear_v2",
->>>>>>> 2310d4e1
+    "TorchScriptWrapper_v1",
 
     "add", "bidirectional", "chain", "clone", "concatenate", "noop",
     "residual", "uniqued", "siamese", "list2ragged", "ragged2list",
