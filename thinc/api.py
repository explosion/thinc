--- conflicted
+++ resolved
@@ -30,12 +30,8 @@
 from .layers import Dish, HardSwish, HardSwishMobilenet, Swish, Gelu
 from .layers import PyTorchWrapper, PyTorchRNNWrapper, PyTorchLSTM
 from .layers import TensorFlowWrapper, keras_subclass, MXNetWrapper
-<<<<<<< HEAD
 from .layers import PyTorchWrapper_v2, Softmax_v2, PyTorchWrapper_v3
-=======
-from .layers import PyTorchWrapper_v2, Softmax_v2, TorchScriptWrapper_v1
-from .layers import pytorch_to_torchscript_wrapper
->>>>>>> 3574f163
+from .layers import TorchScriptWrapper_v1, pytorch_to_torchscript_wrapper
 
 from .layers import add, bidirectional, chain, clone, concatenate, noop
 from .layers import residual, uniqued, siamese, list2ragged, ragged2list
@@ -96,12 +92,8 @@
     "Dish", "HardSwish", "HardSwishMobilenet", "Swish", "Gelu",
     "PyTorchWrapper", "PyTorchRNNWrapper", "PyTorchLSTM",
     "TensorFlowWrapper", "keras_subclass", "MXNetWrapper",
-<<<<<<< HEAD
     "PyTorchWrapper_v2", "Softmax_v2", "PyTorchWrapper_v3",
-=======
-    "PyTorchWrapper_v2", "Softmax_v2", "SparseLinear_v2",
-    "TorchScriptWrapper_v1",
->>>>>>> 3574f163
+    "SparseLinear_v2", "TorchScriptWrapper_v1",
 
     "add", "bidirectional", "chain", "clone", "concatenate", "noop",
     "residual", "uniqued", "siamese", "list2ragged", "ragged2list",
