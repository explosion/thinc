--- conflicted
+++ resolved
@@ -515,17 +515,7 @@
         for i, layer in enumerate(nodes):
             attrs = {}
             for name, value in layer._attrs.items():
-<<<<<<< HEAD
                 attrs[name] = serialize_attr(value, value, name, self)
-=======
-                if type(value) not in (str, int, float, bool) and hasattr(
-                    value, "to_bytes"
-                ):
-                    obj_attrs[name] = value.to_bytes()
-                else:
-                    flat_attrs[name] = value
-
->>>>>>> 3681bd03
             refs = {name: node_to_i[ref] for name, ref in layer._refs.items()}
             weights.append(
                 {
