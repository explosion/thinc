from typing import Dict, List, Callable, Optional, Any, Union, Iterable, Set
from typing import Sequence, Tuple
import numpy
import contextlib
import srsly
from pathlib import Path
import copy

from .backends import NumpyOps, CupyOps, get_current_ops
from .optimizers import Optimizer  # noqa: F401
from .mem import Memory
from .util import copy_array, get_width, create_thread_local
from .types import Array


def create_init(initializers: Dict[str, Callable]) -> Callable:
    """Create an init function, given a dictionary of parameter initializers."""

    def init(
        model: Model, X: Optional[Array] = None, Y: Optional[Array] = None
    ) -> None:
        if X is not None:
            model.set_dim("nI", get_width(X))
        if Y is not None:
            model.set_dim("nO", get_width(Y))
        W = model.ops.allocate((model.get_dim("nO"), model.get_dim("nI")))
        b = model.ops.allocate((model.get_dim("nO"),))
        if "W" in initializers:
            initializers["W"](W, inplace=True)
        if "b" in initializers:
            initializers["b"](b, inplace=True)
        model.set_param("W", W)
        model.set_param("b", b)

    return init


class Model:
    """Class for implementing Thinc models and layers."""

    global_id: int = 0
    _thread_local = create_thread_local({"operators": {}})

    name: str
    ops: Union[NumpyOps, CupyOps]
    id: int
    _func: Callable
    _init: Callable
    _mem: Memory
    _params: Dict[str, Optional[bool]]
    _dims: Dict[str, Optional[int]]
    _grads: Dict[str, Optional[bool]]
    _layers: List["Model"]
    _attrs: Dict[str, Any]

    # This "locks" the class, so we get an error if you try to assign to
    # an unexpected variable.
    __slots__ = [
        "name",
        "id",
        "ops",
        "_func",
        "_init",
        "_mem",
        "_params",
        "_dims",
        "_grads",
        "_layers",
        "_attrs",
    ]

    def __init__(
        self,
        name: str,
        forward: Callable,
        *,
        init: Callable = lambda *a, **k: None,
        dims: Dict[str, Optional[int]] = {},
        params: Dict[str, Optional[bool]] = {},
        grads: Dict[str, Optional[Array]] = {},
        layers: Sequence["Model"] = [],
        attrs: Dict[str, object] = {},
        ops: Optional[Union[NumpyOps, CupyOps]] = None,
    ):
        self.name = name
        # Assign to callable attrs: https://github.com/python/mypy/issues/2427
        setattr(self, "_func", forward)
        setattr(self, "_init", init)
        self.ops = ops if ops is not None else get_current_ops()
        self._mem = Memory(self.ops)
        self._dims = dict(dims)
        self._attrs = dict(attrs)
        self._layers = list(layers)
        self.__class__.global_id += 1
        self.id = self.__class__.global_id
        self._params = {}
        self._grads = {}
        for name, value in params.items():
            self._params[name] = None
            if value is not None:
                self.set_param(name, value)
        for name, value in grads.items():
            self._grads[name] = None
            if value is not None:
                self.set_grad(name, value)

    @property
    def layers(self):
        return self._layers

    @classmethod
    @contextlib.contextmanager
    def define_operators(cls, operators):
        """Bind operators to specified functions for the scope of the context:

        Example:
            model = Model()
            other = Model()
            with Model.define_operators({"+": lambda self, other: "plus"}):
                print(model + other)
                # "plus"
            print(model + other)
            # Raises TypeError --- binding limited to scope of with block.
        """
        curr_operators = dict(cls._thread_local.operators)
        cls._thread_local.operators = dict(operators)
        yield
        cls._thread_local.operators = dict(curr_operators)

    def has_dim(self, name: str) -> Optional[bool]:
        """Check whether the model has a dimension of a given name. If the
        dimension is registered but the value is unset, returns None. 
        """
        if name not in self._dims:
            return False
        elif self._dims[name] is not None:
            return True
        else:
            return None

    def get_dim(self, name: str) -> int:
        """Retrieve the value of a dimension of the given name, or None if unset."""
        if name not in self._dims:
            raise KeyError(f"Can't get dimension '{name}'")
        value = self._dims[name]
        if value is None:
            raise ValueError(f"Cannot get dimension '{name}': value unset.")
        else:
            return value

    def set_dim(self, name: str, value: int) -> None:
        """Set a value for a dimension."""
        if name not in self._dims:
            raise KeyError(f"Can't set dimension '{name}'")
        self._dims[name] = value

    def has_param(self, name: str) -> Optional[bool]:
        """Check whether the model has a weights parameter of the given name.

        Returns None if the parameter is registered but currently unset. 
        """
        if name not in self._params:
            return False
        elif self._params[name] is not None:
            return True
        else:
            return None

    def get_param(self, name: str) -> Array:
        """Retrieve a weights parameter by name."""
        if name not in self._params:
            raise KeyError(f"Unknown param: {name}")
        key = (self.id, name)
        if key not in self._mem:
            raise KeyError(f"Parameter '{name}' as not been allocated yet")
        return self._mem[key]

    def set_param(self, name: str, value: Array) -> None:
        """Set a weights parameter's value."""
        key = (self.id, name)
        if key not in self._mem:
            self._mem.add(key, value.shape)
        data = self._mem.get((self.id, name))
        copy_array(dst=data, src=value)
        self._params[name] = True

    def inc_grad(self, name: str, value: Array) -> None:
        """Check whether the model has a gradient of the given name."""
        grad_name = f"d_{name}"
        key = (self.id, grad_name)
        param_key = (self.id, name)
        if key in self._mem:
            grad = self._mem.get(key)
        else:
            grad = self._mem.add_gradient(key, param_key)
        grad += value
        self._grads[grad_name] = True

<<<<<<< HEAD
    def has_grad(self, name: str) -> Optional[bool]:
        """Check whether the model has a non-zero gradient for a parameter.
        Returns None if the gradient is allocated but currently 0. 
        """
        grad_name = f"d_{param_name}"
        key = (self.id, grad_name)
        if key not in self._mem:
            return False
        elif not self._mem[key].any():
            return None
        else:
            return True

    def get_grad(self, param_name: str) -> Array:
=======
    def get_grad(self, name: str) -> Array:
>>>>>>> 35ad5bc3
        """Get a gradient from the model."""
        grad_name = f"d_{name}"
        key = (self.id, grad_name)
        if key not in self._mem:
            raise KeyError(f"Gradient '{grad_name}' as not been allocated yet")
        return self._mem[key]

    def set_grad(self, name: str, value: Array) -> None:
        """Set a gradient value for the model."""
        grad_name = f"d_{name}"
        data = self._mem.get((self.id, grad_name))
        copy_array(dst=data, src=value)

    def has_attr(self, name: str) -> bool:
        """Check whether the model has the given attribute."""
        return name in self._attrs

    def get_attr(self, name: str) -> Any:
        """Get the attribute, or None if not present."""
        if name not in self._attrs:
            raise KeyError(f"Can't get attribute '{name}'")
        return self._attrs[name]

    def set_attr(self, name: str, value: Any) -> None:
        """Set the attribute to the given value."""
        if name not in self._attrs:
            raise KeyError(f"Can't set attribute '{name}'")
        self._attrs[name] = value

    def __call__(self, X: Any, is_train: bool = False) -> Any:
        return self._func(self, X, is_train=is_train)

    def initialize(self, X: Optional[Any] = None, Y: Optional[Any] = None) -> "Model":
        if self._init is not None:
            self._init(self, X=X, Y=Y)
        return self

    def begin_update(self, X: Any) -> Tuple[Any, Callable]:
        """Run the model over a batch of data, returning the output and a callback
        to complete the backward pass.

        X: A batch of input data.

        RETURNS:
            A tuple (Y, finish_update), where Y is a batch of output data,
            and finish_update is a callback that takes the gradient with
            respect to the output and an optimizer function, and returns
            the gradient with respect to the input.
        """
        return self._func(self, X, is_train=True)

    def predict(self, X: Any) -> Any:
        return self._func(self, X, is_train=False)[0]

    def finish_update(self, optimizer: Optimizer) -> None:
        """Update parameters with current gradients.

        optimizer (Callable[array, array, key=None]):
            The optimizer. The function is called with each parameter and
            gradient of the model.
        """
        optimizer(self._mem.weights, self._mem.gradient, key=self.id)
        seen = set([self.id])
        for node in self.walk():
            if node.id not in seen:
                node.finish_update(optimizer)
                seen.add(node.id)

    def set_child_attrs(self, name: str, attr: str, value) -> int:
        """Walk through layers for any that match the given name, and set
        an attribute on those nodes.

        >>> node.walk_set_attrs("dropout", "rate", 0.2)

        name (str): The node name to look for.
        attr (str): The attribute to set.
        value (object): The value to set.

        RETURNS (int): The number of matched nodes.
        """
        n_set = 0
        for node in self.walk():
            if node.name == name:
                node.set_attr(attr, value)
                n_set += 1
        return n_set

    @contextlib.contextmanager
    def use_params(self, params: Dict[str, Array]):
        """Context manager to temporarily set the model's parameters to specified
        values.

        params (dict): A dictionary keyed by model IDs, whose values are arrays
            of weight values.
        """
        backup = None
        weights = self._mem.weights
        if self.id in params:
            param = params[self.id]
            backup = weights.copy()
            copy_array(dst=weights, src=param)
        if hasattr(self, "_layers"):
            contexts = [layer.use_params(params) for layer in self._layers]
            for context in contexts:
                next(context.gen)
        yield
        if backup is not None:
            copy_array(dst=self._mem.weights, src=backup)
        for i, context in enumerate(contexts):
            # This is ridiculous, but apparently it's what you
            # have to do to make this work across Python 2/3?
            try:
                next(context.gen)
            except StopIteration:
                pass

    def walk(self) -> Iterable["Model"]:
        """Iterate out layers of the model, breadth-first."""
        queue = [self]
        seen: Set[int] = set()
        for node in queue:
            if id(node) in seen:
                continue
            seen.add(id(node))
            yield node
            if hasattr(node, "_layers"):
                queue.extend(node._layers)

    def get_gradients(self) -> Dict[int, Array]:
        """Get non-zero gradients of the model's parameters, as a dictionary
        keyed by the parameter ID. The values are (weights, gradients) tuples.
        """
        gradients = {}
        for node in self.walk():
            if hasattr(node, "_mem") and node._mem.gradient.any():
                gradients[node.id] = [node._mem.weights, node._mem.gradient]
        return gradients

    def copy(self) -> "Model":
        """
        Create a copy of the model, its attributes, and its parameters. Any child
        layers will also be deep-copied. The copy will receive a distinct `model.id`
        value.
        """
        copied = Model(
            self.name,
            self._func,
            init=self._init,
            params=copy.deepcopy(self._params),
            grads=copy.deepcopy(self._grads),
            dims=copy.deepcopy(self._dims),
            attrs=copy.deepcopy(self._attrs),
            layers=[layer.copy() for layer in self._layers],
        )
        # The `_params` and `_grads` dicts don't hold the actual values -- 
        # those are within the `model._mem` object. So we need to call `set_param`
        # on the copy.
        for name, is_allocated in self._params.items():
            if is_allocated:
                copied.set_param(name, self.get_param(name))
        for name, is_allocated in self._grads.items():
            if is_allocated:
                copied.set_grad(name, self.get_grad(name))
        return copied

    def to_gpu(self, device_num: int) -> None:
        """Transfer the model to a given GPU device."""
        import cupy.cuda.device

        device = cupy.cuda.device.Device(device_num)
        device.use()
        queue = [self]
        for layer in queue:
            layer.ops = CupyOps()
            if hasattr(layer, "_mem"):
                layer._mem._mem = self.ops.xp.asarray(layer._mem._mem)
                layer._mem.ops = layer.ops
            if hasattr(layer, "_layers"):
                queue.extend(layer._layers)
        return device

    def to_cpu(self) -> None:
        """Copy the model to CPU."""
        queue = [self]
        for layer in queue:
            layer.ops = NumpyOps()
            if hasattr(layer, "_mem"):
                if hasattr(layer._mem._mem, "get"):
                    layer._mem._mem = layer._mem._mem.get()
                layer._mem.ops = layer.ops
            if hasattr(layer, "_layers"):
                queue.extend(layer._layers)

    def to_bytes(self) -> bytes:
        """Serialize the model to a bytes representation. Models are usually
        serialized using msgpack, so you should be able to call msgpack.loads()
        on the data and get back a dictionary with the contents.

        Serialization should round-trip identically, i.e. the same bytes should
        result from loading and serializing a model.
        """
        weights: List[Union[bytes, Dict[bytes, Any]]] = []
        queue = [self]
        i = 0
        for layer in queue:
            # Hack to support saving/loading PyTorch models. TODO: Improve
            if hasattr(layer, "_model") and not isinstance(layer._model, self):  # type: ignore
                weights.append(layer.to_bytes())
            elif hasattr(layer, "_mem"):
                weights.append(
                    {
                        b"dims": dict(sorted(layer._dims.items())),
                        b"params": [],
                        b"attrs": dict(sorted(layer._attrs.items())),
                    }
                )
                offsets = sorted(layer._mem._offsets.items())
                for (id_, name), (start, row, shape) in offsets:
                    if row == 1:
                        continue
                    param = layer._mem.get((id_, name))
                    if not isinstance(layer._mem.weights, numpy.ndarray):
                        param = param.get()
                    weights[-1][b"params"].append(  # type: ignore
                        {
                            b"name": name,
                            b"offset": start,
                            b"shape": shape,
                            b"value": param,
                        }
                    )
                i += 1
            if hasattr(layer, "_layers"):
                queue.extend(layer._layers)
        return srsly.msgpack_dumps({b"weights": weights})

    def from_bytes(self, bytes_data: bytes) -> "Model":
        """Deserialize the model from a bytes representation. Models are usually
        serialized using msgpack, so you should be able to call msgpack.loads()
        on the data and get back a dictionary with the contents.

        Serialization should round-trip identically, i.e. the same bytes should
        result from loading and serializing a model.
        """
        data = srsly.msgpack_loads(bytes_data)
        weights = data[b"weights"]
        queue = [self]
        i = 0
        for layer in queue:
            # Hack to support saving/loading PyTorch models. TODO: Improve
            if hasattr(layer, "_model") and not isinstance(layer._model, "Model"):  # type: ignore
                layer.from_bytes(weights[i])
                i += 1
            elif hasattr(layer, "_mem"):
                for attr, value in weights[i][b"attrs"].items():
                    layer.set_attr(attr, value)
                for dim, value in weights[i][b"dims"].items():
                    if isinstance(dim, bytes):
                        dim = dim.decode("utf8")
                    layer.set_dim(dim, value)
                for param in weights[i][b"params"]:
                    name = param[b"name"]
                    if isinstance(name, bytes):
                        name = name.decode("utf8")
                    layer.set_param(name, param[b"value"])
                i += 1
            if hasattr(layer, "_layers"):
                queue.extend(layer._layers)
        return self

    def to_disk(self, path: Union[Path, str]) -> None:
        """Serialize the model to disk. Most models will serialize to a single
        file, which should just be the bytes contents of model.to_bytes().
        """
        path = Path(path)
        with path.open("wb") as file_:
            file_.write(self.to_bytes())

    def from_disk(self, path: Union[Path, str]) -> "Model":
        """Deserialize the model from disk. Most models will serialize to a single
        file, which should just be the bytes contents of model.to_bytes().
        """
        path = Path(path)
        with path.open("rb") as file_:
            bytes_data = file_.read()
        return self.from_bytes(bytes_data)

    def __add__(self, other: Any) -> "Model":
        """Apply the function bound to the '+' operator."""
        if "+" not in self._thread_local.operators:
            raise TypeError("Undefined operator: +")
        return self._thread_local.operators["+"](self, other)

    def __sub__(self, other: Any) -> "Model":
        """Apply the function bound to the '-' operator."""
        if "-" not in self._thread_local.operators:
            raise TypeError("Undefined operator: -")
        return self._thread_local.operators["-"](self, other)

    def __mul__(self, other: Any) -> "Model":
        """Apply the function bound to the '*' operator."""
        if "*" not in self._thread_local.operators:
            raise TypeError("Undefined operator: *")
        return self._thread_local.operators["*"](self, other)

    def __matmul__(self, other: Any) -> "Model":
        """Apply the function bound to the '@' operator."""
        if "@" not in self._thread_local.operators:
            raise TypeError("Undefined operator: @")
        return self._thread_local.operators["@"](self, other)

    def __div__(self, other: Any) -> "Model":
        """Apply the function bound to the '/' operator."""
        if "/" not in self._thread_local.operators:
            raise TypeError("Undefined operator: /")
        return self._thread_local.operators["/"](self, other)

    def __truediv__(self, other: Any) -> "Model":
        """Apply the function bound to the '/' operator."""
        if "/" not in self._thread_local.operators:
            raise TypeError("Undefined operator: /")
        return self._thread_local.operators["/"](self, other)

    def __floordiv__(self, other: Any) -> "Model":
        """Apply the function bound to the '//' operator."""
        if "//" not in self._thread_local.operators:
            raise TypeError("Undefined operator: //")
        return self._thread_local.operators["//"](self, other)

    def __mod__(self, other: Any) -> "Model":
        """Apply the function bound to the '%' operator."""
        if "%" not in self._thread_local.operators:
            raise TypeError("Undefined operator: %")
        return self._thread_local.operators["%"](self, other)

    def __pow__(self, other: Any, **kwargs) -> "Model":
        """Apply the function bound to the '**' operator."""
        if "**" not in self._thread_local.operators:
            raise TypeError("Undefined operator: **")
        return self._thread_local.operators["**"](self, other)

    def __lshift__(self, other: Any) -> "Model":
        """Apply the function bound to the '<<' operator."""
        if "<<" not in self._thread_local.operators:
            raise TypeError("Undefined operator: <<")
        return self._thread_local.operators["<<"](self, other)

    def __rshift__(self, other: Any) -> "Model":
        """Apply the function bound to the '>>' operator."""
        if ">>" not in self._thread_local.operators:
            raise TypeError("Undefined operator: >>")
        return self._thread_local.operators[">>"](self, other)

    def __and__(self, other: Any) -> "Model":
        """Apply the function bound to the '&' operator."""
        if "&" not in self._thread_local.operators:
            raise TypeError("Undefined operator: &")
        return self._thread_local.operators["&"](self, other)

    def __xor__(self, other: Any) -> "Model":
        """Apply the function bound to the '^' operator."""
        if "^" not in self._thread_local.operators:
            raise TypeError("Undefined operator: ^")
        return self._thread_local.operators["^"](self, other)

    def __or__(self, other: Any) -> "Model":
        """Apply the function bound to the '|' operator."""
        if "|" not in self._thread_local.operators:
            raise TypeError("Undefined operator: |")
        return self._thread_local.operators["|"](self, other)<|MERGE_RESOLUTION|>--- conflicted
+++ resolved
@@ -196,7 +196,6 @@
         grad += value
         self._grads[grad_name] = True
 
-<<<<<<< HEAD
     def has_grad(self, name: str) -> Optional[bool]:
         """Check whether the model has a non-zero gradient for a parameter.
         Returns None if the gradient is allocated but currently 0. 
@@ -210,10 +209,7 @@
         else:
             return True
 
-    def get_grad(self, param_name: str) -> Array:
-=======
     def get_grad(self, name: str) -> Array:
->>>>>>> 35ad5bc3
         """Get a gradient from the model."""
         grad_name = f"d_{name}"
         key = (self.id, grad_name)
