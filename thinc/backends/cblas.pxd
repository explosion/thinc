from libcpp.memory cimport shared_ptr


ctypedef void (*sgemm_ptr)(bint transA, bint transB, int M, int N, int K,
                           float alpha, const float* A, int lda, const float *B,
                           int ldb, float beta, float* C, int ldc) nogil


ctypedef void (*saxpy_ptr)(int N, float alpha, const float* X, int incX,
                           float *Y, int incY) nogil


ctypedef void (*daxpy_ptr)(int N, double alpha, const double* X, int incX,
                           double *Y, int incY) nogil


# Forward-declaration of the BlasFuncs struct. This struct must be opaque, so
# that consumers of the CBlas class cannot become dependent on its size or
# ordering.
cdef struct BlasFuncs


cdef class CBlas:
    cdef shared_ptr[BlasFuncs] ptr
<<<<<<< HEAD
    cdef daxpy_ptr daxpy(self) nogil
    cdef saxpy_ptr saxpy(self) nogil
    cdef sgemm_ptr sgemm(self) nogil
    cdef void set_daxpy(self, daxpy_ptr daxpy) nogil
    cdef void set_saxpy(self, saxpy_ptr saxpy) nogil
    cdef void set_sgemm(self, sgemm_ptr sgemm) nogil
=======


# Note: the following functions are intentionally standalone. If we make them
# methods of CBlas, Cython will generate and use a vtable. This makes it
# impossible to add new BLAS functions later without breaking the ABI.
#
# See https://github.com/explosion/thinc/pull/700 for more information.

cdef saxpy_ptr saxpy(CBlas cblas) nogil
cdef sgemm_ptr sgemm(CBlas cblas) nogil
cdef void set_saxpy(CBlas cblas, saxpy_ptr saxpy) nogil
cdef void set_sgemm(CBlas cblas, sgemm_ptr sgemm) nogil
>>>>>>> 3216d7c6
<|MERGE_RESOLUTION|>--- conflicted
+++ resolved
@@ -22,14 +22,6 @@
 
 cdef class CBlas:
     cdef shared_ptr[BlasFuncs] ptr
-<<<<<<< HEAD
-    cdef daxpy_ptr daxpy(self) nogil
-    cdef saxpy_ptr saxpy(self) nogil
-    cdef sgemm_ptr sgemm(self) nogil
-    cdef void set_daxpy(self, daxpy_ptr daxpy) nogil
-    cdef void set_saxpy(self, saxpy_ptr saxpy) nogil
-    cdef void set_sgemm(self, sgemm_ptr sgemm) nogil
-=======
 
 
 # Note: the following functions are intentionally standalone. If we make them
@@ -38,8 +30,9 @@
 #
 # See https://github.com/explosion/thinc/pull/700 for more information.
 
+cdef daxpy_ptr daxpy(CBlas cblas) nogil
 cdef saxpy_ptr saxpy(CBlas cblas) nogil
 cdef sgemm_ptr sgemm(CBlas cblas) nogil
+cdef void set_daxpy(CBlas cblas, daxpy_ptr daxpy) nogil
 cdef void set_saxpy(CBlas cblas, saxpy_ptr saxpy) nogil
-cdef void set_sgemm(CBlas cblas, sgemm_ptr sgemm) nogil
->>>>>>> 3216d7c6
+cdef void set_sgemm(CBlas cblas, sgemm_ptr sgemm) nogil