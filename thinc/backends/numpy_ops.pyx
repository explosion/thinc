--- conflicted
+++ resolved
@@ -1,15 +1,10 @@
 # cython: cdivision=True
 # cython: infer_types=True
-<<<<<<< HEAD
-# cython: profile=True
-=======
->>>>>>> b183006d
 from collections.abc import Sized
 from typing import Optional
 
 import numpy
 
-cimport blis.cy
 cimport cython
 cimport numpy as np
 from cymem.cymem cimport Pool
@@ -23,20 +18,6 @@
 from .. import registry
 from ..types import ArrayXd, DeviceTypes, DTypes, Shape
 from ..util import copy_array, get_array_module
-<<<<<<< HEAD
-=======
-
-from .cblas cimport CBlas, daxpy, saxpy
-from .linalg cimport Vec, VecVec
-
-from .ops import Ops
-
-try:
-    import blis.py
-    has_blis = True
-except ImportError:
-    has_blis = False
->>>>>>> b183006d
 
 from .cblas cimport CBlas, daxpy, dgemm, saxpy, sgemm, sscal
 
