--- conflicted
+++ resolved
@@ -21,12 +21,8 @@
 from ..types import DeviceTypes, DTypes, Shape, ArrayXd
 from .cblas cimport CBlas, daxpy, saxpy, sgemm
 from .linalg cimport VecVec, Vec
-<<<<<<< HEAD
-from .ops import Ops
+from .ops import Ops, _split_weights, _transpose_weights, _untranspose_unsplit_weights
 from ..compat import has_blis, blis_py
-=======
-from .ops import Ops, _split_weights, _transpose_weights, _untranspose_unsplit_weights
->>>>>>> 43ef766e
 
 
 
@@ -585,23 +581,7 @@
         idx += step_size
 
 
-<<<<<<< HEAD
-@cython.cdivision(True)
-cdef void cpu_update_averages(weight_t* ema,
-        const weight_t* weights, int nr_weight, weight_t t, weight_t max_decay) nogil:
-    cdef weight_t decay = (1.0 + t) / (10.0 + t)
-    if decay > max_decay:
-        decay = max_decay
-    cdef weight_t one_minus_decay = 1-decay
-    cdef int i
-    for i in range(nr_weight): # num_threads=4, schedule='static'):
-        ema[i] -= one_minus_decay * (ema[i] - weights[i])
-
-
 def lstm_forward_training(CBlas cblas,
-=======
-def lstm_forward_training(
->>>>>>> 43ef766e
     np.ndarray params, np.ndarray c_init, np.ndarray h_init,
     np.ndarray X, np.ndarray lengths
 ):
