--- conflicted
+++ resolved
@@ -848,11 +848,6 @@
         return output
 
 
-<<<<<<< HEAD
-# This code was originally written to match the JAX implementation, and then
-# reworked to line up with what CuDNN expects.
-=======
->>>>>>> 3dcfdaa9
 """
 LSTM Notation (kind of involved, but made it a lot easier to write)
 
