--- conflicted
+++ resolved
@@ -994,17 +994,10 @@
         if inplace:
             X *= tmp
             return X
-<<<<<<< HEAD
-        Y = self.xp.zeros_like(X)
-        Y += tmp
-        Y *= X
-        return Y
-=======
         else:
             Y = self.xp.array(X)
             Y *= tmp
-            return cast(FloatsType, Y)
->>>>>>> 7a76ca0b
+            return Y
 
     def backprop_gelu_approx(
         self, dY: FloatsType, X: FloatsType, inplace: bool = False
