--- conflicted
+++ resolved
@@ -512,11 +512,7 @@
         eps: float,
         learn_rate: float,
         mod_rate: float = 1.0,
-<<<<<<< HEAD
     ) -> Tuple[Array1d, Array1d, Array1d, Array1d]:
-=======
-    ) -> Tuple[Array, Array, Array, Array]:
->>>>>>> f3b0f59b
         mom1 *= beta1
         mom2 *= beta2
         mom1 += gradient * (1.0 - beta1)
