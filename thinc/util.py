import contextlib
import functools
import inspect
import os
import platform
import random
import tempfile
import threading
from contextvars import ContextVar
from dataclasses import dataclass
from typing import (
<<<<<<< HEAD
    TYPE_CHECKING,
=======
>>>>>>> b183006d
    Any,
    Callable,
    Dict,
    List,
    Mapping,
    Optional,
    Sequence,
<<<<<<< HEAD
=======
    Tuple,
>>>>>>> b183006d
    TypeVar,
    Union,
    cast,
)
<<<<<<< HEAD
=======

import numpy
from packaging.version import Version

try:
    from pydantic.v1 import ValidationError, create_model
except ImportError:
    from pydantic import ValidationError, create_model  # type: ignore

from wasabi import table

from .compat import (
    cupy,
    cupy_from_dlpack,
    has_cupy,
    has_cupy_gpu,
    has_gpu,
    has_mxnet,
    has_tensorflow,
    has_torch,
    has_torch_cuda_gpu,
    has_torch_mps,
)
from .compat import mxnet as mx
from .compat import tensorflow as tf
from .compat import torch
>>>>>>> b183006d

import numpy
from pydantic import ValidationError, create_model
from wasabi import table

<<<<<<< HEAD
from . import types  # noqa: E402
from .compat import (
    cupy,
    cupy_from_dlpack,
    has_cupy,
    has_cupy_gpu,
    has_gpu,
    has_mxnet,
    has_tensorflow,
    has_torch,
    has_torch_cuda_gpu,
    has_torch_mps,
)
from .compat import mxnet as mx
from .compat import tensorflow as tf
from .compat import torch
from .types import ArgsKwargs, ArrayXd, FloatsXd, IntsXd, Padded, Ragged  # noqa: E402
=======
from typing import TYPE_CHECKING
>>>>>>> b183006d

from . import types  # noqa: E402
from .types import ArgsKwargs, ArrayXd, FloatsXd, IntsXd, Padded, Ragged  # noqa: E402

if TYPE_CHECKING:
    from .api import Ops


DATA_VALIDATION: ContextVar[bool] = ContextVar("DATA_VALIDATION", default=False)


def get_torch_default_device() -> "torch.device":
    if torch is None:
        raise ValueError("Cannot get default Torch device when Torch is not available.")

    from .backends import get_current_ops
    from .backends.cupy_ops import CupyOps
    from .backends.mps_ops import MPSOps

    ops = get_current_ops()
    if isinstance(ops, CupyOps):
        device_id = torch.cuda.current_device()
        return torch.device(f"cuda:{device_id}")
    elif isinstance(ops, MPSOps):
        return torch.device("mps")

    return torch.device("cpu")


def get_array_module(arr):  # pragma: no cover
    if is_numpy_array(arr):
        return numpy
    elif is_cupy_array(arr):
        return cupy
    else:
        raise ValueError(
            "Only numpy and cupy arrays are supported"
            f", but found {type(arr)} instead. If "
            "get_array_module module wasn't called "
            "directly, this might indicate a bug in Thinc."
        )


def gpu_is_available():
    return has_gpu


def fix_random_seed(seed: int = 0) -> None:  # pragma: no cover
    """Set the random seed across random, numpy.random and cupy.random."""
    random.seed(seed)
    numpy.random.seed(seed)
    if has_torch:
        torch.manual_seed(seed)
    if has_cupy_gpu:
        cupy.random.seed(seed)
        if has_torch and has_torch_cuda_gpu:
            torch.cuda.manual_seed_all(seed)
            torch.backends.cudnn.deterministic = True
            torch.backends.cudnn.benchmark = False


def is_xp_array(obj: Any) -> bool:
    """Check whether an object is a numpy or cupy array."""
    return is_numpy_array(obj) or is_cupy_array(obj)


def is_cupy_array(obj: Any) -> bool:  # pragma: no cover
    """Check whether an object is a cupy array."""
    if not has_cupy:
        return False
    elif isinstance(obj, cupy.ndarray):
        return True
    else:
        return False


def is_numpy_array(obj: Any) -> bool:
    """Check whether an object is a numpy array."""
    if isinstance(obj, numpy.ndarray):
        return True
    else:
        return False


def is_torch_array(obj: Any) -> bool:  # pragma: no cover
    if torch is None:
        return False
    elif isinstance(obj, torch.Tensor):
        return True
    else:
        return False


def is_torch_cuda_array(obj: Any) -> bool:  # pragma: no cover
    return is_torch_array(obj) and obj.is_cuda


def is_torch_gpu_array(obj: Any) -> bool:  # pragma: no cover
    return is_torch_cuda_array(obj) or is_torch_mps_array(obj)


def is_torch_mps_array(obj: Any) -> bool:  # pragma: no cover
    return is_torch_array(obj) and hasattr(obj, "is_mps") and obj.is_mps


def is_tensorflow_array(obj: Any) -> bool:  # pragma: no cover
    if not has_tensorflow:
        return False
    elif isinstance(obj, tf.Tensor):  # type: ignore
        return True
    else:
        return False


def is_tensorflow_gpu_array(obj: Any) -> bool:  # pragma: no cover
    return is_tensorflow_array(obj) and "GPU:" in obj.device


def is_mxnet_array(obj: Any) -> bool:  # pragma: no cover
    if not has_mxnet:
        return False
    elif isinstance(obj, mx.nd.NDArray):  # type: ignore
        return True
    else:
        return False


def is_mxnet_gpu_array(obj: Any) -> bool:  # pragma: no cover
    return is_mxnet_array(obj) and obj.context.device_type != "cpu"


def to_numpy(data):  # pragma: no cover
    if isinstance(data, numpy.ndarray):
        return data
    elif has_cupy and isinstance(data, cupy.ndarray):
        return data.get()
    else:
        return numpy.array(data)


def set_active_gpu(gpu_id: int) -> "cupy.cuda.Device":  # pragma: no cover
    """Set the current GPU device for cupy and torch (if available)."""
    if not has_cupy_gpu:
        raise ValueError("No CUDA GPU devices detected")

    device = cupy.cuda.device.Device(gpu_id)
    device.use()

    if has_torch_cuda_gpu:
        torch.cuda.set_device(gpu_id)

    return device


def require_cpu() -> bool:  # pragma: no cover
    """Use CPU through best available backend."""
    from .backends import get_ops, set_current_ops

    ops = get_ops("cpu")
    set_current_ops(ops)

    return True


def prefer_gpu(gpu_id: int = 0) -> bool:  # pragma: no cover
    """Use GPU if it's available. Returns True if so, False otherwise."""
    if has_gpu:
        require_gpu(gpu_id=gpu_id)
    return has_gpu


def require_gpu(gpu_id: int = 0) -> bool:  # pragma: no cover
    from .backends import CupyOps, MPSOps, set_current_ops

    if platform.system() == "Darwin" and not has_torch_mps:
        if has_torch:
            raise ValueError("Cannot use GPU, installed PyTorch does not support MPS")
        raise ValueError("Cannot use GPU, PyTorch is not installed")
    elif platform.system() != "Darwin" and not has_cupy:
        raise ValueError("Cannot use GPU, CuPy is not installed")
    elif not has_gpu:
        raise ValueError("No GPU devices detected")

    if has_cupy_gpu:
        set_current_ops(CupyOps())
        set_active_gpu(gpu_id)
    else:
        set_current_ops(MPSOps())

    return True


def copy_array(dst: ArrayXd, src: ArrayXd) -> None:  # pragma: no cover
    if isinstance(dst, numpy.ndarray) and isinstance(src, numpy.ndarray):
        dst[:] = src
    elif is_cupy_array(dst):
        src = cupy.array(src, copy=False)
        cupy.copyto(dst, src)
    else:
        numpy.copyto(dst, src)  # type: ignore


def to_categorical(
    Y: IntsXd,
    n_classes: Optional[int] = None,
    *,
    label_smoothing: float = 0.0,
) -> FloatsXd:
    if n_classes is None:
        n_classes = int(numpy.max(Y) + 1)  # type: ignore

    if label_smoothing < 0.0:
        raise ValueError(
            "Label-smoothing parameter has to be greater than or equal to 0"
        )

    if label_smoothing == 0.0:
        if n_classes == 0:
            raise ValueError("n_classes should be at least 1")
        nongold_prob = 0.0
    else:
        if not n_classes > 1:
            raise ValueError(
                "n_classes should be greater than 1 when label smoothing is enabled,"
                f"but {n_classes} was provided."
            )
        nongold_prob = label_smoothing / (n_classes - 1)

    max_smooth = (n_classes - 1) / n_classes
    if n_classes > 1 and label_smoothing >= max_smooth:
        raise ValueError(
            f"For {n_classes} classes "
            "label_smoothing parameter has to be less than "
            f"{max_smooth}, but found {label_smoothing}."
        )

    xp = get_array_module(Y)
    label_distr = xp.full((n_classes, n_classes), nongold_prob, dtype="float32")
    xp.fill_diagonal(label_distr, 1 - label_smoothing)
    return label_distr[Y]


def get_width(
    X: Union[ArrayXd, Ragged, Padded, Sequence[ArrayXd]], *, dim: int = -1
) -> int:
    """Infer the 'width' of a batch of data, which could be any of: Array,
    Ragged, Padded or Sequence of Arrays.
    """
    if isinstance(X, Ragged):
        return get_width(X.data, dim=dim)
    elif isinstance(X, Padded):
        return get_width(X.data, dim=dim)
    elif hasattr(X, "shape") and hasattr(X, "ndim"):
        X = cast(ArrayXd, X)
        if len(X.shape) == 0:
            return 0
        elif len(X.shape) == 1:
            return int(X.max()) + 1
        else:
            return X.shape[dim]
    elif isinstance(X, (list, tuple)):
        if len(X) == 0:
            return 0
        else:
            return get_width(X[0], dim=dim)
    else:
        err = "Cannot get width of object: has neither shape nor __getitem__"
        raise ValueError(err)


def assert_tensorflow_installed() -> None:  # pragma: no cover
    """Raise an ImportError if TensorFlow is not installed."""
    template = "TensorFlow support requires {pkg}: pip install thinc[tensorflow]\n\nEnable TensorFlow support with thinc.api.enable_tensorflow()"
    if not has_tensorflow:
        raise ImportError(template.format(pkg="tensorflow>=2.0.0,<2.6.0"))


def assert_mxnet_installed() -> None:  # pragma: no cover
    """Raise an ImportError if MXNet is not installed."""
    if not has_mxnet:
        raise ImportError(
            "MXNet support requires mxnet: pip install thinc[mxnet]\n\nEnable MXNet support with thinc.api.enable_mxnet()"
        )


def assert_pytorch_installed() -> None:  # pragma: no cover
    """Raise an ImportError if PyTorch is not installed."""
    if not has_torch:
        raise ImportError("PyTorch support requires torch: pip install thinc[torch]")


def convert_recursive(
    is_match: Callable[[Any], bool], convert_item: Callable[[Any], Any], obj: Any
) -> Any:
    """Either convert a single value if it matches a given function, or
    recursively walk over potentially nested lists, tuples and dicts applying
    the conversion, and returns the same type. Also supports the ArgsKwargs
    dataclass.
    """
    if is_match(obj):
        return convert_item(obj)
    elif isinstance(obj, ArgsKwargs):
        converted = convert_recursive(is_match, convert_item, list(obj.items()))
        return ArgsKwargs.from_items(converted)
    elif isinstance(obj, dict):
        converted = {}
        for key, value in obj.items():
            key = convert_recursive(is_match, convert_item, key)
            value = convert_recursive(is_match, convert_item, value)
            converted[key] = value
        return converted
    elif isinstance(obj, list):
        return [convert_recursive(is_match, convert_item, item) for item in obj]
    elif isinstance(obj, tuple):
        return tuple(convert_recursive(is_match, convert_item, item) for item in obj)
    else:
        return obj


def iterate_recursive(is_match: Callable[[Any], bool], obj: Any) -> Any:
    """Either yield a single value if it matches a given function, or recursively
    walk over potentially nested lists, tuples and dicts yielding matching
    values. Also supports the ArgsKwargs dataclass.
    """
    if is_match(obj):
        yield obj
    elif isinstance(obj, ArgsKwargs):
        yield from iterate_recursive(is_match, list(obj.items()))
    elif isinstance(obj, dict):
        for key, value in obj.items():
            yield from iterate_recursive(is_match, key)
            yield from iterate_recursive(is_match, value)
    elif isinstance(obj, list) or isinstance(obj, tuple):
        for item in obj:
            yield from iterate_recursive(is_match, item)


def xp2torch(
    xp_tensor: ArrayXd,
    requires_grad: bool = False,
    device: Optional["torch.device"] = None,
) -> "torch.Tensor":  # pragma: no cover
    """Convert a numpy or cupy tensor to a PyTorch tensor."""
    assert_pytorch_installed()

    if device is None:
        device = get_torch_default_device()

    if hasattr(xp_tensor, "toDlpack"):
        dlpack_tensor = xp_tensor.toDlpack()  # type: ignore
        torch_tensor = torch.utils.dlpack.from_dlpack(dlpack_tensor)
    elif hasattr(xp_tensor, "__dlpack__"):
        torch_tensor = torch.utils.dlpack.from_dlpack(xp_tensor)
    else:
        torch_tensor = torch.from_numpy(xp_tensor)

    torch_tensor = torch_tensor.to(device)

    if requires_grad:
        torch_tensor.requires_grad_()

    return torch_tensor


def torch2xp(
    torch_tensor: "torch.Tensor", *, ops: Optional["Ops"] = None
) -> ArrayXd:  # pragma: no cover
    """Convert a torch tensor to a numpy or cupy tensor depending on the `ops` parameter.
    If `ops` is `None`, the type of the resultant tensor will be determined by the source tensor's device.
    """
    from .api import NumpyOps

    assert_pytorch_installed()
    if is_torch_cuda_array(torch_tensor):
        if isinstance(ops, NumpyOps):
            return torch_tensor.detach().cpu().numpy()
        else:
            return cupy_from_dlpack(torch.utils.dlpack.to_dlpack(torch_tensor))
    else:
        if isinstance(ops, NumpyOps) or ops is None:
            return torch_tensor.detach().cpu().numpy()
        else:
            return cupy.asarray(torch_tensor)


def xp2tensorflow(
    xp_tensor: ArrayXd, requires_grad: bool = False, as_variable: bool = False
) -> "tf.Tensor":  # type: ignore  # pragma: no cover
    """Convert a numpy or cupy tensor to a TensorFlow Tensor or Variable"""
    assert_tensorflow_installed()
    if hasattr(xp_tensor, "toDlpack"):
        dlpack_tensor = xp_tensor.toDlpack()  # type: ignore
        tf_tensor = tf.experimental.dlpack.from_dlpack(dlpack_tensor)  # type: ignore
    elif hasattr(xp_tensor, "__dlpack__"):
        dlpack_tensor = xp_tensor.__dlpack__()  # type: ignore
        tf_tensor = tf.experimental.dlpack.from_dlpack(dlpack_tensor)  # type: ignore
    else:
        tf_tensor = tf.convert_to_tensor(xp_tensor)  # type: ignore
    if as_variable:
        # tf.Variable() automatically puts in GPU if available.
        # So we need to control it using the context manager
        with tf.device(tf_tensor.device):  # type: ignore
            tf_tensor = tf.Variable(tf_tensor, trainable=requires_grad)  # type: ignore
    if requires_grad is False and as_variable is False:
        # tf.stop_gradient() automatically puts in GPU if available.
        # So we need to control it using the context manager
        with tf.device(tf_tensor.device):  # type: ignore
            tf_tensor = tf.stop_gradient(tf_tensor)  # type: ignore
    return tf_tensor


def tensorflow2xp(
    tf_tensor: "tf.Tensor", *, ops: Optional["Ops"] = None  # type: ignore
) -> ArrayXd:  # pragma: no cover
    """Convert a Tensorflow tensor to numpy or cupy tensor depending on the `ops` parameter.
    If `ops` is `None`, the type of the resultant tensor will be determined by the source tensor's device.
    """
    from .api import NumpyOps

    assert_tensorflow_installed()
    if is_tensorflow_gpu_array(tf_tensor):
        if isinstance(ops, NumpyOps):
            return tf_tensor.numpy()
        else:
            dlpack_tensor = tf.experimental.dlpack.to_dlpack(tf_tensor)  # type: ignore
            return cupy_from_dlpack(dlpack_tensor)
    else:
        if isinstance(ops, NumpyOps) or ops is None:
            return tf_tensor.numpy()
        else:
            return cupy.asarray(tf_tensor.numpy())


def xp2mxnet(
    xp_tensor: ArrayXd, requires_grad: bool = False
) -> "mx.nd.NDArray":  # type: ignore  # pragma: no cover
    """Convert a numpy or cupy tensor to a MXNet tensor."""
    assert_mxnet_installed()
    if hasattr(xp_tensor, "toDlpack"):
        dlpack_tensor = xp_tensor.toDlpack()  # type: ignore
        mx_tensor = mx.nd.from_dlpack(dlpack_tensor)  # type: ignore
    else:
        mx_tensor = mx.nd.from_numpy(xp_tensor)  # type: ignore
    if requires_grad:
        mx_tensor.attach_grad()
    return mx_tensor


def mxnet2xp(
    mx_tensor: "mx.nd.NDArray", *, ops: Optional["Ops"] = None  # type: ignore
) -> ArrayXd:  # pragma: no cover
    """Convert a MXNet tensor to a numpy or cupy tensor."""
    from .api import NumpyOps

    assert_mxnet_installed()
    if is_mxnet_gpu_array(mx_tensor):
        if isinstance(ops, NumpyOps):
            return mx_tensor.detach().asnumpy()
        else:
            return cupy_from_dlpack(mx_tensor.to_dlpack_for_write())
    else:
        if isinstance(ops, NumpyOps) or ops is None:
            return mx_tensor.detach().asnumpy()
        else:
            return cupy.asarray(mx_tensor.asnumpy())


# This is how functools.partials seems to do it, too, to retain the return type
PartialT = TypeVar("PartialT")


def partial(
    func: Callable[..., PartialT], *args: Any, **kwargs: Any
) -> Callable[..., PartialT]:
    """Wrapper around functools.partial that retains docstrings and can include
    other workarounds if needed.
    """
    partial_func = functools.partial(func, *args, **kwargs)
    partial_func.__doc__ = func.__doc__
    return partial_func


class DataValidationError(ValueError):
    def __init__(
        self,
        name: str,
        X: Any,
        Y: Any,
        errors: Union[Sequence[Mapping[str, Any]], List[Dict[str, Any]]] = [],
    ) -> None:
        """Custom error for validating inputs / outputs at runtime."""
        message = f"Data validation error in '{name}'"
        type_info = f"X: {type(X)} Y: {type(Y)}"
        data = []
        for error in errors:
            err_loc = " -> ".join([str(p) for p in error.get("loc", [])])
            data.append((err_loc, error.get("msg")))
        result = [message, type_info, table(data)]
        ValueError.__init__(self, "\n\n" + "\n".join(result))


class _ArgModelConfig:
    extra = "forbid"
    arbitrary_types_allowed = True


def validate_fwd_input_output(
    name: str, func: Callable[[Any, Any, bool], Any], X: Any, Y: Any
) -> None:
    """Validate the input and output of a forward function against the type
    annotations, if available. Used in Model.initialize with the input and
    output samples as they pass through the network.
    """
    sig = inspect.signature(func)
    empty = inspect.Signature.empty
    params = list(sig.parameters.values())
    if len(params) != 3:
        bad_params = f"{len(params)} ({', '.join([p.name for p in params])})"
        err = f"Invalid forward function. Expected 3 arguments (model, X , is_train), got {bad_params}"
        raise DataValidationError(name, X, Y, [{"msg": err}])
    annot_x = params[1].annotation
    annot_y = sig.return_annotation
    sig_args: Dict[str, Any] = {"__config__": _ArgModelConfig}
    args = {}
    if X is not None and annot_x != empty:
        if isinstance(X, list) and len(X) > 5:
            X = X[:5]
        sig_args["X"] = (annot_x, ...)
        args["X"] = X
    if Y is not None and annot_y != empty:
        if isinstance(Y, list) and len(Y) > 5:
            Y = Y[:5]
        sig_args["Y"] = (annot_y, ...)
        args["Y"] = (Y, lambda x: x)
    ArgModel = create_model("ArgModel", **sig_args)
    # Make sure the forward refs are resolved and the types used by them are
    # available in the correct scope. See #494 for details.
    ArgModel.update_forward_refs(**types.__dict__)
    try:
        ArgModel.parse_obj(args)
    except ValidationError as e:
        raise DataValidationError(name, X, Y, e.errors()) from None


@contextlib.contextmanager
def make_tempfile(mode="r"):
    f = tempfile.NamedTemporaryFile(mode=mode, delete=False)
    yield f
    f.close()
    os.remove(f.name)


@contextlib.contextmanager
def data_validation(validation):
    with threading.Lock():
        prev = DATA_VALIDATION.get()
        DATA_VALIDATION.set(validation)
        yield
        DATA_VALIDATION.set(prev)


@contextlib.contextmanager
def use_nvtx_range(message: str, id_color: int = -1):
    """Context manager to register the executed code as an NVTX range. The
    ranges can be used as markers in CUDA profiling."""
    if has_cupy:
        cupy.cuda.nvtx.RangePush(message, id_color)
        yield
        cupy.cuda.nvtx.RangePop()
    else:
        yield


@dataclass
class ArrayInfo:
    """Container for info for checking array compatibility."""

    shape: types.Shape
    dtype: types.DTypes

    @classmethod
    def from_array(cls, arr: ArrayXd):
        return cls(shape=arr.shape, dtype=arr.dtype)

    def check_consistency(self, arr: ArrayXd):
        if arr.shape != self.shape:
            raise ValueError(
                f"Shape mismatch in backprop. Y: {self.shape}, dY: {arr.shape}"
            )
        if arr.dtype != self.dtype:
            raise ValueError(
                f"Type mismatch in backprop. Y: {self.dtype}, dY: {arr.dtype}"
            )


# fmt: off
__all__ = [
    "get_array_module",
    "get_torch_default_device",
    "fix_random_seed",
    "is_cupy_array",
    "is_numpy_array",
    "set_active_gpu",
    "prefer_gpu",
    "require_gpu",
    "copy_array",
    "to_categorical",
    "get_width",
    "xp2torch",
    "torch2xp",
    "tensorflow2xp",
    "xp2tensorflow",
    "validate_fwd_input_output",
    "DataValidationError",
    "make_tempfile",
    "use_nvtx_range",
    "ArrayInfo",
    "has_cupy",
    "has_torch",
]
# fmt: on<|MERGE_RESOLUTION|>--- conflicted
+++ resolved
@@ -9,10 +9,7 @@
 from contextvars import ContextVar
 from dataclasses import dataclass
 from typing import (
-<<<<<<< HEAD
     TYPE_CHECKING,
-=======
->>>>>>> b183006d
     Any,
     Callable,
     Dict,
@@ -20,16 +17,11 @@
     Mapping,
     Optional,
     Sequence,
-<<<<<<< HEAD
-=======
     Tuple,
->>>>>>> b183006d
     TypeVar,
     Union,
     cast,
 )
-<<<<<<< HEAD
-=======
 
 import numpy
 from packaging.version import Version
@@ -39,30 +31,10 @@
 except ImportError:
     from pydantic import ValidationError, create_model  # type: ignore
 
-from wasabi import table
-
-from .compat import (
-    cupy,
-    cupy_from_dlpack,
-    has_cupy,
-    has_cupy_gpu,
-    has_gpu,
-    has_mxnet,
-    has_tensorflow,
-    has_torch,
-    has_torch_cuda_gpu,
-    has_torch_mps,
-)
-from .compat import mxnet as mx
-from .compat import tensorflow as tf
-from .compat import torch
->>>>>>> b183006d
-
 import numpy
 from pydantic import ValidationError, create_model
 from wasabi import table
 
-<<<<<<< HEAD
 from . import types  # noqa: E402
 from .compat import (
     cupy,
@@ -79,12 +51,6 @@
 from .compat import mxnet as mx
 from .compat import tensorflow as tf
 from .compat import torch
-from .types import ArgsKwargs, ArrayXd, FloatsXd, IntsXd, Padded, Ragged  # noqa: E402
-=======
-from typing import TYPE_CHECKING
->>>>>>> b183006d
-
-from . import types  # noqa: E402
 from .types import ArgsKwargs, ArrayXd, FloatsXd, IntsXd, Padded, Ragged  # noqa: E402
 
 if TYPE_CHECKING:
