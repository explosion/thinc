<<<<<<< HEAD
from typing import (
    Any,
    Union,
    Sequence,
    cast,
    Dict,
    Optional,
    Callable,
    TypeVar,
    Mapping,
)
from typing import List
=======
from typing import Any, Union, Sequence, cast, Dict, Optional, Callable, TypeVar
from typing import List, Tuple
>>>>>>> 1f11a7d5
import numpy
import random
import functools
from wasabi import table
from pydantic import create_model, ValidationError
import inspect
import os
import tempfile
import threading
import contextlib
from contextvars import ContextVar
from dataclasses import dataclass

DATA_VALIDATION: ContextVar[bool] = ContextVar("DATA_VALIDATION", default=False)

try:  # pragma: no cover
    import cupy

    has_cupy = True
except (ImportError, AttributeError):
    cupy = None
    has_cupy = False


try:  # pragma: no cover
    import torch
    from torch import tensor
    import torch.utils.dlpack

    has_torch = True
    has_torch_gpu = torch.cuda.device_count() != 0
    has_torch_amp = not torch.cuda.amp.common.amp_definitely_not_available()
except ImportError:  # pragma: no cover
    has_torch = False
    has_torch_gpu = False
    has_torch_amp = False

try:  # pragma: no cover
    import tensorflow.experimental.dlpack
    import tensorflow as tf

    has_tensorflow = True
except ImportError:  # pragma: no cover
    has_tensorflow = False


try:  # pragma: no cover
    import mxnet as mx

    has_mxnet = True
except ImportError:  # pragma: no cover
    has_mxnet = False

from .types import ArrayXd, ArgsKwargs, Ragged, Padded, FloatsXd, IntsXd  # noqa: E402
from . import types  # noqa: E402


def get_array_module(arr):  # pragma: no cover
    if is_cupy_array(arr):
        return cupy
    else:
        return numpy


def gpu_is_available():
    try:
        cupy.cuda.runtime.getDeviceCount()
        return True
    except cupy.cuda.runtime.CUDARuntimeError:
        return False


def fix_random_seed(seed: int = 0) -> None:  # pragma: no cover
    """Set the random seed across random, numpy.random and cupy.random."""
    random.seed(seed)
    numpy.random.seed(seed)
    if has_torch:
        torch.manual_seed(seed)
    if has_cupy and gpu_is_available():
        cupy.random.seed(seed)
        if has_torch and torch.cuda.is_available():
            torch.cuda.manual_seed_all(seed)
            torch.backends.cudnn.deterministic = True
            torch.backends.cudnn.benchmark = False


def is_xp_array(obj: Any) -> bool:
    """Check whether an object is a numpy or cupy array."""
    return is_numpy_array(obj) or is_cupy_array(obj)


def is_cupy_array(obj: Any) -> bool:  # pragma: no cover
    """Check whether an object is a cupy array"""
    if not has_cupy:
        return False
    elif isinstance(obj, cupy.ndarray):
        return True
    else:
        return False


def is_numpy_array(obj: Any) -> bool:
    """Check whether an object is a numpy array"""
    if isinstance(obj, numpy.ndarray):
        return True
    else:
        return False


def is_torch_array(obj: Any) -> bool:  # pragma: no cover
    if torch is None:
        return False
    elif isinstance(obj, torch.Tensor):
        return True
    else:
        return False


def is_tensorflow_array(obj: Any) -> bool:  # pragma: no cover
    if not has_tensorflow:
        return False
    elif isinstance(obj, tf.Tensor):
        return True
    else:
        return False


def is_mxnet_array(obj: Any) -> bool:  # pragma: no cover
    if not has_mxnet:
        return False
    elif isinstance(obj, mx.nd.NDArray):
        return True
    else:
        return False


def to_numpy(data):  # pragma: no cover
    if isinstance(data, numpy.ndarray):
        return data
    elif has_cupy and isinstance(data, cupy.ndarray):
        return data.get()
    else:
        return numpy.array(data)


def set_active_gpu(gpu_id: int) -> "cupy.cuda.Device":  # pragma: no cover
    """Set the current GPU device for cupy and torch (if available)."""
    import cupy.cuda.device

    device = cupy.cuda.device.Device(gpu_id)
    device.use()
    try:
        import torch

        torch.cuda.set_device(gpu_id)
        torch.set_default_tensor_type("torch.cuda.FloatTensor")
    except ImportError:
        pass
    return device


def require_cpu() -> bool:  # pragma: no cover
    """Use CPU through best available backend."""
    from .backends import set_current_ops, get_ops

    ops = get_ops("cpu")
    set_current_ops(ops)
    set_torch_tensor_type_for_ops(ops)

    return True


def prefer_gpu(gpu_id: int = 0) -> bool:  # pragma: no cover
    """Use GPU if it's available. Returns True if so, False otherwise."""
    from .backends.cupy_ops import CupyOps

    if CupyOps.xp is None:
        return False
    else:
        require_gpu(gpu_id=gpu_id)
        return True


def require_gpu(gpu_id: int = 0) -> bool:  # pragma: no cover
    from .backends import set_current_ops, CupyOps

    if CupyOps.xp is None:
        raise ValueError("GPU is not accessible. Was the library installed correctly?")

    set_current_ops(CupyOps())
    set_active_gpu(gpu_id)
    return True


def copy_array(dst: ArrayXd, src: ArrayXd) -> None:  # pragma: no cover
    if isinstance(dst, numpy.ndarray) and isinstance(src, numpy.ndarray):
        dst[:] = src
    elif is_cupy_array(dst):
        src = cupy.array(src, copy=False)
        cupy.copyto(dst, src)
    else:
        numpy.copyto(dst, src)  # type: ignore


def to_categorical(Y: IntsXd, n_classes: Optional[int] = None) -> FloatsXd:
    xp = get_array_module(Y)
    if n_classes is None:
        n_classes = int(numpy.max(Y) + 1)  # type: ignore
    # Unfortunately, cupy does not support put_along_axis.
    return xp.eye(n_classes, dtype="float32")[Y]


def get_width(
    X: Union[ArrayXd, Ragged, Padded, Sequence[ArrayXd]], *, dim: int = -1
) -> int:
    """Infer the 'width' of a batch of data, which could be any of: Array,
    Ragged, Padded or Sequence of Arrays.
    """
    if isinstance(X, Ragged):
        return get_width(X.data, dim=dim)
    elif isinstance(X, Padded):
        return get_width(X.data, dim=dim)
    elif hasattr(X, "shape") and hasattr(X, "ndim"):
        X = cast(ArrayXd, X)
        if len(X.shape) == 0:
            return 0
        elif len(X.shape) == 1:
            return int(X.max()) + 1
        else:
            return X.shape[dim]
    elif isinstance(X, (list, tuple)):
        if len(X) == 0:
            return 0
        else:
            return get_width(X[0], dim=dim)
    else:
        err = "Cannot get width of object: has neither shape nor __getitem__"
        raise ValueError(err)


def assert_tensorflow_installed() -> None:  # pragma: no cover
    """Raise an ImportError if TensorFlow is not installed."""
    template = "TensorFlow support requires {pkg}: pip install thinc[tensorflow]"
    if not has_tensorflow:
        raise ImportError(template.format(pkg="tensorflow>=2.0.0"))


def assert_mxnet_installed() -> None:  # pragma: no cover
    """Raise an ImportError if MXNet is not installed."""
    if not has_mxnet:
        raise ImportError("MXNet support requires mxnet: pip install thinc[mxnet]")


def assert_pytorch_installed() -> None:  # pragma: no cover
    """Raise an ImportError if PyTorch is not installed."""
    if not has_torch:
        raise ImportError("PyTorch support requires torch: pip install thinc[torch]")


def convert_recursive(
    is_match: Callable[[Any], bool], convert_item: Callable[[Any], Any], obj: Any
) -> Any:
    """Either convert a single value if it matches a given function, or
    recursively walk over potentially nested lists, tuples and dicts applying
    the conversion, and returns the same type. Also supports the ArgsKwargs
    dataclass.
    """
    if is_match(obj):
        return convert_item(obj)
    elif isinstance(obj, ArgsKwargs):
        converted = convert_recursive(is_match, convert_item, list(obj.items()))
        return ArgsKwargs.from_items(converted)
    elif isinstance(obj, dict):
        converted = {}
        for key, value in obj.items():
            key = convert_recursive(is_match, convert_item, key)
            value = convert_recursive(is_match, convert_item, value)
            converted[key] = value
        return converted
    elif isinstance(obj, list):
        return [convert_recursive(is_match, convert_item, item) for item in obj]
    elif isinstance(obj, tuple):
        return tuple(convert_recursive(is_match, convert_item, item) for item in obj)
    else:
        return obj


def iterate_recursive(is_match: Callable[[Any], bool], obj: Any) -> Any:
    """Either yield a single value if it matches a given function, or recursively
    walk over potentially nested lists, tuples and dicts yielding matching
    values. Also supports the ArgsKwargs dataclass.
    """
    if is_match(obj):
        yield obj
    elif isinstance(obj, ArgsKwargs):
        yield from iterate_recursive(is_match, list(obj.items()))
    elif isinstance(obj, dict):
        for key, value in obj.items():
            yield from iterate_recursive(is_match, key)
            yield from iterate_recursive(is_match, value)
    elif isinstance(obj, list) or isinstance(obj, tuple):
        for item in obj:
            yield from iterate_recursive(is_match, item)


def xp2torch(
    xp_tensor: ArrayXd, requires_grad: bool = False
) -> "torch.Tensor":  # pragma: no cover
    """Convert a numpy or cupy tensor to a PyTorch tensor."""
    if hasattr(xp_tensor, "toDlpack"):
        dlpack_tensor = xp_tensor.toDlpack()  # type: ignore
        torch_tensor = torch.utils.dlpack.from_dlpack(dlpack_tensor)
    else:
        torch_tensor = torch.from_numpy(xp_tensor)
    if requires_grad:
        torch_tensor.requires_grad_()
    return torch_tensor


def torch2xp(torch_tensor: "torch.Tensor") -> ArrayXd:  # pragma: no cover
    """Convert a torch tensor to a numpy or cupy tensor."""
    if torch_tensor.is_cuda:
        return cupy.fromDlpack(torch.utils.dlpack.to_dlpack(torch_tensor))
    else:
        return torch_tensor.detach().numpy()


def xp2tensorflow(
    xp_tensor: ArrayXd, requires_grad: bool = False, as_variable: bool = False
) -> "tf.Tensor":  # pragma: no cover
    """Convert a numpy or cupy tensor to a TensorFlow Tensor or Variable"""
    assert_tensorflow_installed()
    if hasattr(xp_tensor, "toDlpack"):
        dlpack_tensor = xp_tensor.toDlpack()  # type: ignore
        tf_tensor = tensorflow.experimental.dlpack.from_dlpack(dlpack_tensor)
    else:
        tf_tensor = tf.convert_to_tensor(xp_tensor)
    if as_variable:
        # tf.Variable() automatically puts in GPU if available.
        # So we need to control it using the context manager
        with tf.device(tf_tensor.device):
            tf_tensor = tf.Variable(tf_tensor, trainable=requires_grad)
    if requires_grad is False and as_variable is False:
        # tf.stop_gradient() automatically puts in GPU if available.
        # So we need to control it using the context manager
        with tf.device(tf_tensor.device):
            tf_tensor = tf.stop_gradient(tf_tensor)
    return tf_tensor


def tensorflow2xp(tf_tensor: "tf.Tensor") -> ArrayXd:  # pragma: no cover
    """Convert a Tensorflow tensor to numpy or cupy tensor."""
    assert_tensorflow_installed()
    if tf_tensor.device is not None:
        _, device_type, device_num = tf_tensor.device.rsplit(":", 2)
    else:
        device_type = "CPU"
    if device_type == "CPU" or not has_cupy:
        return tf_tensor.numpy()
    else:
        dlpack_tensor = tensorflow.experimental.dlpack.to_dlpack(tf_tensor)
        return cupy.fromDlpack(dlpack_tensor)


def xp2mxnet(
    xp_tensor: ArrayXd, requires_grad: bool = False
) -> "mx.nd.NDArray":  # pragma: no cover
    """Convert a numpy or cupy tensor to a MXNet tensor."""
    if hasattr(xp_tensor, "toDlpack"):
        dlpack_tensor = xp_tensor.toDlpack()  # type: ignore
        mx_tensor = mx.nd.from_dlpack(dlpack_tensor)
    else:
        mx_tensor = mx.nd.from_numpy(xp_tensor)
    if requires_grad:
        mx_tensor.attach_grad()
    return mx_tensor


def mxnet2xp(mx_tensor: "mx.nd.NDArray") -> ArrayXd:  # pragma: no cover
    """Convert a MXNet tensor to a numpy or cupy tensor."""
    if mx_tensor.context.device_type != "cpu":
        return cupy.fromDlpack(mx_tensor.to_dlpack_for_write())
    else:
        return mx_tensor.detach().asnumpy()


# This is how functools.partials seems to do it, too, to retain the return type
PartialT = TypeVar("PartialT")


def partial(
    func: Callable[..., PartialT], *args: Any, **kwargs: Any
) -> Callable[..., PartialT]:
    """Wrapper around functools.partial that retains docstrings and can include
    other workarounds if needed.
    """
    partial_func = functools.partial(func, *args, **kwargs)
    partial_func.__doc__ = func.__doc__
    return partial_func


class DataValidationError(ValueError):
    def __init__(
        self,
        name: str,
        X: Any,
        Y: Any,
        errors: Union[Sequence[Mapping[str, Any]], List[Dict[str, Any]]] = [],
    ) -> None:
        """Custom error for validating inputs / outputs at runtime."""
        message = f"Data validation error in '{name}'"
        type_info = f"X: {type(X)} Y: {type(Y)}"
        data = []
        for error in errors:
            err_loc = " -> ".join([str(p) for p in error.get("loc", [])])
            data.append((err_loc, error.get("msg")))
        result = [message, type_info, table(data)]
        ValueError.__init__(self, "\n\n" + "\n".join(result))


class _ArgModelConfig:
    extra = "forbid"
    arbitrary_types_allowed = True


def validate_fwd_input_output(
    name: str, func: Callable[[Any, Any, bool], Any], X: Any, Y: Any
) -> None:
    """Validate the input and output of a forward function against the type
    annotations, if available. Used in Model.initialize with the input and
    output samples as they pass through the network.
    """
    sig = inspect.signature(func)
    empty = inspect.Signature.empty
    params = list(sig.parameters.values())
    if len(params) != 3:
        bad_params = f"{len(params)} ({', '.join([p.name for p in params])})"
        err = f"Invalid forward function. Expected 3 arguments (model, X , is_train), got {bad_params}"
        raise DataValidationError(name, X, Y, [{"msg": err}])
    annot_x = params[1].annotation
    annot_y = sig.return_annotation
    sig_args: Dict[str, Any] = {"__config__": _ArgModelConfig}
    args = {}
    if X is not None and annot_x != empty:
        if isinstance(X, list) and len(X) > 5:
            X = X[:5]
        sig_args["X"] = (annot_x, ...)
        args["X"] = X
    if Y is not None and annot_y != empty:
        if isinstance(Y, list) and len(Y) > 5:
            Y = Y[:5]
        sig_args["Y"] = (annot_y, ...)
        args["Y"] = (Y, lambda x: x)
    ArgModel = create_model("ArgModel", **sig_args)
    # Make sure the forward refs are resolved and the types used by them are
    # available in the correct scope. See #494 for details.
    ArgModel.update_forward_refs(**types.__dict__)
    try:
        ArgModel.parse_obj(args)
    except ValidationError as e:
        raise DataValidationError(name, X, Y, e.errors()) from None


@contextlib.contextmanager
def make_tempfile(mode="r"):
    f = tempfile.NamedTemporaryFile(mode=mode, delete=False)
    yield f
    f.close()
    os.remove(f.name)


@contextlib.contextmanager
def data_validation(validation):
    with threading.Lock():
        prev = DATA_VALIDATION.get()
        DATA_VALIDATION.set(validation)
        yield
        DATA_VALIDATION.set(prev)


@contextlib.contextmanager
def use_nvtx_range(message: str, id_color: int = -1):
    """Context manager to register the executed code as an NVTX range. The
    ranges can be used as markers in CUDA profiling."""
    if has_cupy:
        cupy.cuda.nvtx.RangePush(message, id_color)
        yield
        cupy.cuda.nvtx.RangePop()
    else:
        yield


def set_torch_tensor_type_for_ops(ops):
    """Set the PyTorch default tensor type for the given ops. This is a
    no-op if PyTorch is not available."""
    from .backends.cupy_ops import CupyOps

    try:
        import torch

        if CupyOps.xp is not None and isinstance(ops, CupyOps):
            torch.set_default_tensor_type("torch.cuda.FloatTensor")
        else:
            torch.set_default_tensor_type("torch.FloatTensor")
    except ImportError:
        pass


@dataclass
class ArrayInfo:
    """Container for info for checking array compatibility."""

    shape: types.Shape
    dtype: types.DTypes

    @classmethod
    def from_array(cls, arr: ArrayXd):
        return cls(shape=arr.shape, dtype=arr.dtype)

    def check_consistency(self, arr: ArrayXd):
        if arr.shape != self.shape:
            raise ValueError(
                f"Shape mismatch in backprop. Y: {self.shape}, dY: {arr.shape}"
            )
        if arr.dtype != self.dtype:
            raise ValueError(
                f"Type mismatch in backprop. Y: {self.dtype}, dY: {arr.dtype}"
            )


__all__ = [
    "get_array_module",
    "fix_random_seed",
    "is_cupy_array",
    "is_numpy_array",
    "set_active_gpu",
    "prefer_gpu",
    "require_gpu",
    "copy_array",
    "to_categorical",
    "get_width",
    "xp2torch",
    "torch2xp",
    "tensorflow2xp",
    "xp2tensorflow",
    "validate_fwd_input_output",
    "DataValidationError",
    "make_tempfile",
    "use_nvtx_range",
    "set_torch_tensor_type_for_ops",
    "ArrayInfo",
]<|MERGE_RESOLUTION|>--- conflicted
+++ resolved
@@ -1,20 +1,5 @@
-<<<<<<< HEAD
-from typing import (
-    Any,
-    Union,
-    Sequence,
-    cast,
-    Dict,
-    Optional,
-    Callable,
-    TypeVar,
-    Mapping,
-)
-from typing import List
-=======
 from typing import Any, Union, Sequence, cast, Dict, Optional, Callable, TypeVar
-from typing import List, Tuple
->>>>>>> 1f11a7d5
+from typing import List, Mapping, Tuple
 import numpy
 import random
 import functools
