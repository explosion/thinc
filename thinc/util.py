--- conflicted
+++ resolved
@@ -216,13 +216,9 @@
         raise ValueError(err)
 
 
-<<<<<<< HEAD
-def assert_tensorflow_is_installed() -> None:
+def assert_tensorflow_installed() -> None:  # pragma: no cover
     """Raise an ImportError if TensorFlow is not installed."""
-=======
-def assert_tensorflow_installed() -> None:  # pragma: no cover
     template = "TensorFlow support requires {pkg}: pip install thinc[tensorflow]"
->>>>>>> b8fd35d2
     if not has_tfdlpack:
         raise ImportError(template.format(pkg="tfdlpack"))
     if not has_tensorflow:
@@ -241,14 +237,8 @@
 def xp2torch(xp_tensor: Array, requires_grad: bool = False) -> "torch.Tensor":
     """Convert a numpy or cupy tensor to a PyTorch tensor."""
     if hasattr(xp_tensor, "toDlpack"):
-<<<<<<< HEAD
-        torch_tensor = torch.utils.dlpack.from_dlpack(
-            xp_tensor.toDlpack() # type: ignore
-        )  # type: ignore
-=======
         dlpack_tensor = xp_tensor.toDlpack()  # type: ignore
         torch_tensor = torch.utils.dlpack.from_dlpack(dlpack_tensor)
->>>>>>> b8fd35d2
     else:
         torch_tensor = torch.from_numpy(xp_tensor)
     if requires_grad:
