from typing import Any, Union, Sequence, cast, Dict, Optional, Callable, TypeVar
from typing import List, Mapping
from typing import TYPE_CHECKING

import numpy
<<<<<<< HEAD
=======
import platform
from packaging.version import Version
>>>>>>> 7503392c
import random
import functools
from wasabi import table
from pydantic import create_model, ValidationError
import inspect
import os
import tempfile
import threading
import contextlib
from contextvars import ContextVar
from dataclasses import dataclass
from .compat import has_cupy, has_mxnet, has_torch, has_tensorflow
from .compat import has_cupy_gpu, has_torch_cuda_gpu, has_gpu
<<<<<<< HEAD
=======
from .compat import has_torch_mps
>>>>>>> 7503392c
from .compat import torch, cupy, tensorflow as tf, mxnet as mx, cupy_from_dlpack

from .types import ArrayXd, ArgsKwargs, Ragged, Padded, FloatsXd, IntsXd, Floats2d  # noqa: E402
from . import types  # noqa: E402

if TYPE_CHECKING:
    from .api import Ops

DATA_VALIDATION: ContextVar[bool] = ContextVar("DATA_VALIDATION", default=False)


def get_torch_default_device() -> "torch.device":
    if torch is None:
        raise ValueError("Cannot get default Torch device when Torch is not available.")

    from .backends import get_current_ops
    from .backends.cupy_ops import CupyOps
    from .backends.mps_ops import MPSOps

    ops = get_current_ops()
    if isinstance(ops, CupyOps):
        device_id = torch.cuda.current_device()
        return torch.device(f"cuda:{device_id}")
    elif isinstance(ops, MPSOps):
        return torch.device("mps")

    return torch.device("cpu")


def get_array_module(arr):  # pragma: no cover
    if is_numpy_array(arr):
        return numpy
    elif is_cupy_array(arr):
        return cupy
    else:
        raise ValueError(
            "Only numpy and cupy arrays are supported"
            f", but found {type(arr)} instead. If "
            "get_array_module module wasn't called "
            "directly, this might indicate a bug in Thinc."
        )


def gpu_is_available():
    return has_gpu


def fix_random_seed(seed: int = 0) -> None:  # pragma: no cover
    """Set the random seed across random, numpy.random and cupy.random."""
    random.seed(seed)
    numpy.random.seed(seed)
    if has_torch:
        torch.manual_seed(seed)
    if has_cupy_gpu:
        cupy.random.seed(seed)
        if has_torch and has_torch_cuda_gpu:
            torch.cuda.manual_seed_all(seed)
            torch.backends.cudnn.deterministic = True
            torch.backends.cudnn.benchmark = False


def is_xp_array(obj: Any) -> bool:
    """Check whether an object is a numpy or cupy array."""
    return is_numpy_array(obj) or is_cupy_array(obj)


def is_cupy_array(obj: Any) -> bool:  # pragma: no cover
    """Check whether an object is a cupy array."""
    if not has_cupy:
        return False
    elif isinstance(obj, cupy.ndarray):
        return True
    else:
        return False


def is_numpy_array(obj: Any) -> bool:
    """Check whether an object is a numpy array."""
    if isinstance(obj, numpy.ndarray):
        return True
    else:
        return False


def is_torch_array(obj: Any) -> bool:  # pragma: no cover
    if torch is None:
        return False
    elif isinstance(obj, torch.Tensor):
        return True
    else:
        return False


def is_torch_cuda_array(obj: Any) -> bool:  # pragma: no cover
    return is_torch_array(obj) and obj.is_cuda


def is_torch_gpu_array(obj: Any) -> bool:  # pragma: no cover
    return is_torch_cuda_array(obj) or is_torch_mps_array(obj)


def is_torch_mps_array(obj: Any) -> bool:  # pragma: no cover
    return is_torch_array(obj) and hasattr(obj, "is_mps") and obj.is_mps


def is_tensorflow_array(obj: Any) -> bool:  # pragma: no cover
    if not has_tensorflow:
        return False
    elif isinstance(obj, tf.Tensor):
        return True
    else:
        return False


def is_tensorflow_gpu_array(obj: Any) -> bool:  # pragma: no cover
    return is_tensorflow_array(obj) and "GPU:" in obj.device


def is_mxnet_array(obj: Any) -> bool:  # pragma: no cover
    if not has_mxnet:
        return False
    elif isinstance(obj, mx.nd.NDArray):
        return True
    else:
        return False


def is_mxnet_gpu_array(obj: Any) -> bool:  # pragma: no cover
    return is_mxnet_array(obj) and obj.context.device_type != "cpu"


def to_numpy(data):  # pragma: no cover
    if isinstance(data, numpy.ndarray):
        return data
    elif has_cupy and isinstance(data, cupy.ndarray):
        return data.get()
    else:
        return numpy.array(data)


def set_active_gpu(gpu_id: int) -> "cupy.cuda.Device":  # pragma: no cover
    """Set the current GPU device for cupy and torch (if available)."""
    if not has_cupy_gpu:
        raise ValueError("No CUDA GPU devices detected")

    device = cupy.cuda.device.Device(gpu_id)
    device.use()

    if has_torch_cuda_gpu:
        torch.cuda.set_device(gpu_id)

    return device


def require_cpu() -> bool:  # pragma: no cover
    """Use CPU through best available backend."""
    from .backends import set_current_ops, get_ops

    ops = get_ops("cpu")
    set_current_ops(ops)

    return True


def prefer_gpu(gpu_id: int = 0) -> bool:  # pragma: no cover
    """Use GPU if it's available. Returns True if so, False otherwise."""
    if has_gpu:
        require_gpu(gpu_id=gpu_id)
    return has_gpu


def require_gpu(gpu_id: int = 0) -> bool:  # pragma: no cover
    from .backends import set_current_ops, CupyOps, MPSOps

    if platform.system() == "Darwin" and not has_torch_mps:
        if has_torch:
            raise ValueError("Cannot use GPU, installed PyTorch does not support MPS")
        raise ValueError("Cannot use GPU, PyTorch is not installed")
    elif platform.system() != "Darwin" and not has_cupy:
        raise ValueError("Cannot use GPU, CuPy is not installed")
    elif not has_gpu:
        raise ValueError("No GPU devices detected")

    if has_cupy_gpu:
        set_current_ops(CupyOps())
        set_active_gpu(gpu_id)
    else:
        set_current_ops(MPSOps())

    return True


def copy_array(dst: ArrayXd, src: ArrayXd) -> None:  # pragma: no cover
    if isinstance(dst, numpy.ndarray) and isinstance(src, numpy.ndarray):
        dst[:] = src
    elif is_cupy_array(dst):
        src = cupy.array(src, copy=False)
        cupy.copyto(dst, src)
    else:
        numpy.copyto(dst, src)  # type: ignore


def to_categorical(
    Y: IntsXd,
    n_classes: Optional[int] = None,
    *,
    label_smoothing: float = 0.0,
) -> FloatsXd:

    if n_classes is None:
        n_classes = int(numpy.max(Y) + 1)  # type: ignore

    if label_smoothing < 0.0:
        raise ValueError(
            "Label-smoothing parameter has to be greater than or equal to 0"
        )

    if label_smoothing == 0.0:
        if n_classes == 0:
            raise ValueError("n_classes should be at least 1")
        nongold_prob = 0.0
    else:
        if not n_classes > 1:
            raise ValueError(
                "n_classes should be greater than 1 when label smoothing is enabled,"
                f"but {n_classes} was provided."
            )
        nongold_prob = label_smoothing / (n_classes - 1)

    max_smooth = (n_classes - 1) / n_classes
    if n_classes > 1 and label_smoothing >= max_smooth:
        raise ValueError(
            f"For {n_classes} classes "
            "label_smoothing parameter has to be less than "
            f"{max_smooth}, but found {label_smoothing}."
        )

    xp = get_array_module(Y)
    label_distr = xp.full((n_classes, n_classes), nongold_prob, dtype="float32")
    xp.fill_diagonal(label_distr, 1 - label_smoothing)
    return label_distr[Y]


def smooth_one_hot(X: Floats2d, label_smoothing: float) -> Floats2d:
    """
    Apply label-smoothing to one-hot array.
    """
    n_classes = X.shape[1]
    max_smooth = (n_classes - 1) / n_classes
    if label_smoothing < 0.0:
        raise ValueError(
            "Label-smoothing parameter has to be greater than or equal to 0"
        )
    if not n_classes > 1:
        raise ValueError(
            "n_classes should be greater than 1 when label smoothing is enabled,"
            f"but {n_classes} was provided."
        )
    if label_smoothing >= max_smooth:
        raise ValueError(
            f"For {n_classes} classes "
            "label_smoothing parameter has to be less than "
            f"{max_smooth}, but found {label_smoothing}."
        )
    X[X == 1] = 1 - label_smoothing
    X[X == 0] = label_smoothing / (n_classes - 1)
    return X


def get_width(
    X: Union[ArrayXd, Ragged, Padded, Sequence[ArrayXd]], *, dim: int = -1
) -> int:
    """Infer the 'width' of a batch of data, which could be any of: Array,
    Ragged, Padded or Sequence of Arrays.
    """
    if isinstance(X, Ragged):
        return get_width(X.data, dim=dim)
    elif isinstance(X, Padded):
        return get_width(X.data, dim=dim)
    elif hasattr(X, "shape") and hasattr(X, "ndim"):
        X = cast(ArrayXd, X)
        if len(X.shape) == 0:
            return 0
        elif len(X.shape) == 1:
            return int(X.max()) + 1
        else:
            return X.shape[dim]
    elif isinstance(X, (list, tuple)):
        if len(X) == 0:
            return 0
        else:
            return get_width(X[0], dim=dim)
    else:
        err = "Cannot get width of object: has neither shape nor __getitem__"
        raise ValueError(err)


def assert_tensorflow_installed() -> None:  # pragma: no cover
    """Raise an ImportError if TensorFlow is not installed."""
    template = "TensorFlow support requires {pkg}: pip install thinc[tensorflow]"
    if not has_tensorflow:
        raise ImportError(template.format(pkg="tensorflow>=2.0.0"))


def assert_mxnet_installed() -> None:  # pragma: no cover
    """Raise an ImportError if MXNet is not installed."""
    if not has_mxnet:
        raise ImportError("MXNet support requires mxnet: pip install thinc[mxnet]")


def assert_pytorch_installed() -> None:  # pragma: no cover
    """Raise an ImportError if PyTorch is not installed."""
    if not has_torch:
        raise ImportError("PyTorch support requires torch: pip install thinc[torch]")


def convert_recursive(
    is_match: Callable[[Any], bool], convert_item: Callable[[Any], Any], obj: Any
) -> Any:
    """Either convert a single value if it matches a given function, or
    recursively walk over potentially nested lists, tuples and dicts applying
    the conversion, and returns the same type. Also supports the ArgsKwargs
    dataclass.
    """
    if is_match(obj):
        return convert_item(obj)
    elif isinstance(obj, ArgsKwargs):
        converted = convert_recursive(is_match, convert_item, list(obj.items()))
        return ArgsKwargs.from_items(converted)
    elif isinstance(obj, dict):
        converted = {}
        for key, value in obj.items():
            key = convert_recursive(is_match, convert_item, key)
            value = convert_recursive(is_match, convert_item, value)
            converted[key] = value
        return converted
    elif isinstance(obj, list):
        return [convert_recursive(is_match, convert_item, item) for item in obj]
    elif isinstance(obj, tuple):
        return tuple(convert_recursive(is_match, convert_item, item) for item in obj)
    else:
        return obj


def iterate_recursive(is_match: Callable[[Any], bool], obj: Any) -> Any:
    """Either yield a single value if it matches a given function, or recursively
    walk over potentially nested lists, tuples and dicts yielding matching
    values. Also supports the ArgsKwargs dataclass.
    """
    if is_match(obj):
        yield obj
    elif isinstance(obj, ArgsKwargs):
        yield from iterate_recursive(is_match, list(obj.items()))
    elif isinstance(obj, dict):
        for key, value in obj.items():
            yield from iterate_recursive(is_match, key)
            yield from iterate_recursive(is_match, value)
    elif isinstance(obj, list) or isinstance(obj, tuple):
        for item in obj:
            yield from iterate_recursive(is_match, item)


def xp2torch(
    xp_tensor: ArrayXd,
    requires_grad: bool = False,
    device: Optional["torch.device"] = None,
) -> "torch.Tensor":  # pragma: no cover
    """Convert a numpy or cupy tensor to a PyTorch tensor."""
    assert_pytorch_installed()

    if device is None:
        device = get_torch_default_device()

    if hasattr(xp_tensor, "toDlpack"):
        dlpack_tensor = xp_tensor.toDlpack()  # type: ignore
        torch_tensor = torch.utils.dlpack.from_dlpack(dlpack_tensor)
    elif hasattr(xp_tensor, "__dlpack__"):
        torch_tensor = torch.utils.dlpack.from_dlpack(xp_tensor)
    else:
        torch_tensor = torch.from_numpy(xp_tensor)

    torch_tensor = torch_tensor.to(device)

    if requires_grad:
        torch_tensor.requires_grad_()

    return torch_tensor


def torch2xp(
    torch_tensor: "torch.Tensor", *, ops: Optional["Ops"] = None
) -> ArrayXd:  # pragma: no cover
    """Convert a torch tensor to a numpy or cupy tensor depending on the `ops` parameter.
    If `ops` is `None`, the type of the resultant tensor will be determined by the source tensor's device.
    """
    from .api import NumpyOps

    assert_pytorch_installed()
    if is_torch_cuda_array(torch_tensor):
        if isinstance(ops, NumpyOps):
            return torch_tensor.detach().cpu().numpy()
        else:
            return cupy_from_dlpack(torch.utils.dlpack.to_dlpack(torch_tensor))
    else:
        if isinstance(ops, NumpyOps) or ops is None:
            return torch_tensor.detach().cpu().numpy()
        else:
            return cupy.asarray(torch_tensor)


def xp2tensorflow(
    xp_tensor: ArrayXd, requires_grad: bool = False, as_variable: bool = False
) -> "tf.Tensor":  # pragma: no cover
    """Convert a numpy or cupy tensor to a TensorFlow Tensor or Variable"""
    assert_tensorflow_installed()
    if hasattr(xp_tensor, "toDlpack"):
        dlpack_tensor = xp_tensor.toDlpack()  # type: ignore
        tf_tensor = tf.experimental.dlpack.from_dlpack(dlpack_tensor)
    elif hasattr(xp_tensor, "__dlpack__"):
        dlpack_tensor = xp_tensor.__dlpack__()  # type: ignore
        tf_tensor = tf.experimental.dlpack.from_dlpack(dlpack_tensor)
    else:
        tf_tensor = tf.convert_to_tensor(xp_tensor)
    if as_variable:
        # tf.Variable() automatically puts in GPU if available.
        # So we need to control it using the context manager
        with tf.device(tf_tensor.device):
            tf_tensor = tf.Variable(tf_tensor, trainable=requires_grad)
    if requires_grad is False and as_variable is False:
        # tf.stop_gradient() automatically puts in GPU if available.
        # So we need to control it using the context manager
        with tf.device(tf_tensor.device):
            tf_tensor = tf.stop_gradient(tf_tensor)
    return tf_tensor


def tensorflow2xp(
    tf_tensor: "tf.Tensor", *, ops: Optional["Ops"] = None
) -> ArrayXd:  # pragma: no cover
    """Convert a Tensorflow tensor to numpy or cupy tensor depending on the `ops` parameter.
    If `ops` is `None`, the type of the resultant tensor will be determined by the source tensor's device.
    """
    from .api import NumpyOps

    assert_tensorflow_installed()
    if is_tensorflow_gpu_array(tf_tensor):
        if isinstance(ops, NumpyOps):
            return tf_tensor.numpy()
        else:
            dlpack_tensor = tf.experimental.dlpack.to_dlpack(tf_tensor)
            return cupy_from_dlpack(dlpack_tensor)
    else:
        if isinstance(ops, NumpyOps) or ops is None:
            return tf_tensor.numpy()
        else:
            return cupy.asarray(tf_tensor.numpy())


def xp2mxnet(
    xp_tensor: ArrayXd, requires_grad: bool = False
) -> "mx.nd.NDArray":  # pragma: no cover
    """Convert a numpy or cupy tensor to a MXNet tensor."""
    assert_mxnet_installed()
    if hasattr(xp_tensor, "toDlpack"):
        dlpack_tensor = xp_tensor.toDlpack()  # type: ignore
        mx_tensor = mx.nd.from_dlpack(dlpack_tensor)
    else:
        mx_tensor = mx.nd.from_numpy(xp_tensor)
    if requires_grad:
        mx_tensor.attach_grad()
    return mx_tensor


def mxnet2xp(
    mx_tensor: "mx.nd.NDArray", *, ops: Optional["Ops"] = None
) -> ArrayXd:  # pragma: no cover
    """Convert a MXNet tensor to a numpy or cupy tensor."""
    from .api import NumpyOps

    assert_mxnet_installed()
    if is_mxnet_gpu_array(mx_tensor):
        if isinstance(ops, NumpyOps):
            return mx_tensor.detach().asnumpy()
        else:
            return cupy_from_dlpack(mx_tensor.to_dlpack_for_write())
    else:
        if isinstance(ops, NumpyOps) or ops is None:
            return mx_tensor.detach().asnumpy()
        else:
            return cupy.asarray(mx_tensor.asnumpy())


# This is how functools.partials seems to do it, too, to retain the return type
PartialT = TypeVar("PartialT")


def partial(
    func: Callable[..., PartialT], *args: Any, **kwargs: Any
) -> Callable[..., PartialT]:
    """Wrapper around functools.partial that retains docstrings and can include
    other workarounds if needed.
    """
    partial_func = functools.partial(func, *args, **kwargs)
    partial_func.__doc__ = func.__doc__
    return partial_func


class DataValidationError(ValueError):
    def __init__(
        self,
        name: str,
        X: Any,
        Y: Any,
        errors: Union[Sequence[Mapping[str, Any]], List[Dict[str, Any]]] = [],
    ) -> None:
        """Custom error for validating inputs / outputs at runtime."""
        message = f"Data validation error in '{name}'"
        type_info = f"X: {type(X)} Y: {type(Y)}"
        data = []
        for error in errors:
            err_loc = " -> ".join([str(p) for p in error.get("loc", [])])
            data.append((err_loc, error.get("msg")))
        result = [message, type_info, table(data)]
        ValueError.__init__(self, "\n\n" + "\n".join(result))


class _ArgModelConfig:
    extra = "forbid"
    arbitrary_types_allowed = True


def validate_fwd_input_output(
    name: str, func: Callable[[Any, Any, bool], Any], X: Any, Y: Any
) -> None:
    """Validate the input and output of a forward function against the type
    annotations, if available. Used in Model.initialize with the input and
    output samples as they pass through the network.
    """
    sig = inspect.signature(func)
    empty = inspect.Signature.empty
    params = list(sig.parameters.values())
    if len(params) != 3:
        bad_params = f"{len(params)} ({', '.join([p.name for p in params])})"
        err = f"Invalid forward function. Expected 3 arguments (model, X , is_train), got {bad_params}"
        raise DataValidationError(name, X, Y, [{"msg": err}])
    annot_x = params[1].annotation
    annot_y = sig.return_annotation
    sig_args: Dict[str, Any] = {"__config__": _ArgModelConfig}
    args = {}
    if X is not None and annot_x != empty:
        if isinstance(X, list) and len(X) > 5:
            X = X[:5]
        sig_args["X"] = (annot_x, ...)
        args["X"] = X
    if Y is not None and annot_y != empty:
        if isinstance(Y, list) and len(Y) > 5:
            Y = Y[:5]
        sig_args["Y"] = (annot_y, ...)
        args["Y"] = (Y, lambda x: x)
    ArgModel = create_model("ArgModel", **sig_args)
    # Make sure the forward refs are resolved and the types used by them are
    # available in the correct scope. See #494 for details.
    ArgModel.update_forward_refs(**types.__dict__)
    try:
        ArgModel.parse_obj(args)
    except ValidationError as e:
        raise DataValidationError(name, X, Y, e.errors()) from None


@contextlib.contextmanager
def make_tempfile(mode="r"):
    f = tempfile.NamedTemporaryFile(mode=mode, delete=False)
    yield f
    f.close()
    os.remove(f.name)


@contextlib.contextmanager
def data_validation(validation):
    with threading.Lock():
        prev = DATA_VALIDATION.get()
        DATA_VALIDATION.set(validation)
        yield
        DATA_VALIDATION.set(prev)


@contextlib.contextmanager
def use_nvtx_range(message: str, id_color: int = -1):
    """Context manager to register the executed code as an NVTX range. The
    ranges can be used as markers in CUDA profiling."""
    if has_cupy:
        cupy.cuda.nvtx.RangePush(message, id_color)
        yield
        cupy.cuda.nvtx.RangePop()
    else:
        yield


@dataclass
class ArrayInfo:
    """Container for info for checking array compatibility."""

    shape: types.Shape
    dtype: types.DTypes

    @classmethod
    def from_array(cls, arr: ArrayXd):
        return cls(shape=arr.shape, dtype=arr.dtype)

    def check_consistency(self, arr: ArrayXd):
        if arr.shape != self.shape:
            raise ValueError(
                f"Shape mismatch in backprop. Y: {self.shape}, dY: {arr.shape}"
            )
        if arr.dtype != self.dtype:
            raise ValueError(
                f"Type mismatch in backprop. Y: {self.dtype}, dY: {arr.dtype}"
            )


# fmt: off
__all__ = [
    "get_array_module",
    "get_torch_default_device",
    "fix_random_seed",
    "is_cupy_array",
    "is_numpy_array",
    "set_active_gpu",
    "prefer_gpu",
    "require_gpu",
    "copy_array",
    "to_categorical",
    "smooth_one_hot",
    "get_width",
    "xp2torch",
    "torch2xp",
    "tensorflow2xp",
    "xp2tensorflow",
    "validate_fwd_input_output",
    "DataValidationError",
    "make_tempfile",
    "use_nvtx_range",
    "ArrayInfo",
    "has_cupy",
    "has_torch",
]
# fmt: on<|MERGE_RESOLUTION|>--- conflicted
+++ resolved
@@ -3,11 +3,7 @@
 from typing import TYPE_CHECKING
 
 import numpy
-<<<<<<< HEAD
-=======
 import platform
-from packaging.version import Version
->>>>>>> 7503392c
 import random
 import functools
 from wasabi import table
@@ -21,10 +17,7 @@
 from dataclasses import dataclass
 from .compat import has_cupy, has_mxnet, has_torch, has_tensorflow
 from .compat import has_cupy_gpu, has_torch_cuda_gpu, has_gpu
-<<<<<<< HEAD
-=======
 from .compat import has_torch_mps
->>>>>>> 7503392c
 from .compat import torch, cupy, tensorflow as tf, mxnet as mx, cupy_from_dlpack
 
 from .types import ArrayXd, ArgsKwargs, Ragged, Padded, FloatsXd, IntsXd, Floats2d  # noqa: E402
