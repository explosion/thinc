from typing import Any, Union, Sequence, cast, Dict, Optional, Callable, TypeVar
from typing import List
import numpy
import random
import functools
from wasabi import table
from pydantic import create_model, ValidationError
import inspect
import os
import tempfile
import contextlib

try:  # pragma: no cover
    import cupy

    has_cupy = True
except (ImportError, AttributeError):
    cupy = None
    has_cupy = False

try:  # pragma: no cover
    import jax
    import jax.numpy

    has_jax = True
except ImportError:  # pragma: no cover
    jax = None
    has_jax = False

try:  # pragma: no cover
    import torch
    import torch.tensor
    import torch.utils.dlpack

    has_torch = True
except ImportError:  # pragma: no cover
    has_torch = False

try:  # pragma: no cover
    import tensorflow as tf

    has_tensorflow = True
except ImportError:  # pragma: no cover
    has_tensorflow = False


try:  # pragma: no cover
    import mxnet as mx

    has_mxnet = True
except ImportError:  # pragma: no cover
    has_mxnet = False

from .types import ArrayXd, ArgsKwargs, Ragged, Padded, FloatsXd, IntsXd


def get_array_module(arr):  # pragma: no cover
    if is_cupy_array(arr):
        return cupy
    elif is_jax_array(arr):
        return jax.numpy
    else:
        return numpy


def gpu_is_available():
    try:
        cupy.cuda.runtime.getDeviceCount()
        return True
    except cupy.cuda.runtime.CUDARuntimeError:
        return False


def fix_random_seed(seed: int = 0) -> None:  # pragma: no cover
    """Set the random seed across random, numpy.random and cupy.random."""
    random.seed(seed)
    numpy.random.seed(seed)
<<<<<<< HEAD
    if cupy is not None and gpu_is_available():
=======
    if has_cupy:
>>>>>>> fca3da42
        cupy.random.seed(seed)


def is_xp_array(obj: Any) -> bool:
    """Check whether an object is a numpy or cupy array."""
    return is_numpy_array(obj) or is_cupy_array(obj) or is_jax_array(obj)


def is_cupy_array(obj: Any) -> bool:  # pragma: no cover
    """Check whether an object is a cupy array"""
    if not has_cupy:
        return False
    elif isinstance(obj, cupy.ndarray):
        return True
    else:
        return False


def is_jax_array(obj: Any) -> bool:  # pragma: no cover
    """Check whether an object is a jax.numpy array"""
    if not has_jax:
        return False
    elif isinstance(obj, numpy.ndarray):
        # Numpy arrays evaluate as True for instance of jax.numpy.ndarray :(
        return False
    elif isinstance(obj, jax.numpy.ndarray):
        return True
    else:
        return False


def is_numpy_array(obj: Any) -> bool:
    """Check whether an object is a numpy array"""
    if isinstance(obj, numpy.ndarray):
        return True
    else:
        return False


def is_torch_array(obj: Any) -> bool:  # pragma: no cover
    if torch is None:
        return False
    elif isinstance(obj, torch.Tensor):
        return True
    else:
        return False


def is_tensorflow_array(obj: Any) -> bool:  # pragma: no cover
    if not has_tensorflow:
        return False
    elif isinstance(obj, tf.Tensor):
        return True
    else:
        return False


def is_mxnet_array(obj: Any) -> bool:  # pragma: no cover
    if not has_mxnet:
        return False
    elif isinstance(obj, mx.nd.NDArray):
        return True
    else:
        return False


def to_numpy(data):  # pragma: no cover
    if isinstance(data, numpy.ndarray):
        return data
    elif has_cupy and isinstance(data, cupy.ndarray):
        return data.get()
    elif has_jax and isinstance(data, jax.numpy.ndarray):
        return jax.device_get(data)
    else:
        return numpy.array(data)


def set_active_gpu(gpu_id: int) -> "cupy.cuda.Device":  # pragma: no cover
    """Set the current GPU device for cupy and torch (if available)."""
    import cupy.cuda.device

    device = cupy.cuda.device.Device(gpu_id)
    device.use()
    try:
        import torch

        torch.cuda.set_device(gpu_id)
        torch.set_default_tensor_type("torch.cuda.FloatTensor")
    except ImportError:
        pass
    return device


def prefer_gpu(gpu_id: int = 0) -> bool:  # pragma: no cover
    """Use GPU if it's available. Returns True if so, False otherwise."""
    from .backends.cupy_ops import CupyOps

    if CupyOps.xp is None:
        return False
    else:
        require_gpu(gpu_id=gpu_id)
        return True


def require_gpu(gpu_id: int = 0) -> bool:  # pragma: no cover
    from .backends import set_current_ops, CupyOps

    if CupyOps.xp is None:
        raise ValueError("GPU is not accessible. Was the library installed correctly?")

    set_current_ops(CupyOps())
    set_active_gpu(gpu_id)
    return True


def copy_array(dst: ArrayXd, src: ArrayXd) -> None:  # pragma: no cover
    if isinstance(dst, numpy.ndarray) and isinstance(src, numpy.ndarray):
        dst[:] = src
    elif is_cupy_array(dst):
        src = cupy.array(src, copy=False)
        cupy.copyto(dst, src)
    else:
        numpy.copyto(dst, src)


def to_categorical(Y: IntsXd, n_classes: Optional[int] = None) -> FloatsXd:
    # From keras
    xp = get_array_module(Y)
    if xp is cupy:  # pragma: no cover
        Y = Y.get()
    keep_shapes: List[int] = list(Y.shape)
    Y = numpy.array(Y, dtype="int").ravel()
    if n_classes is None:
        n_classes = int(numpy.max(Y) + 1)
    keep_shapes.append(n_classes)
    n = Y.shape[0]
    categorical = numpy.zeros((n, n_classes), dtype="float32")
    categorical[numpy.arange(n), Y] = 1
    return xp.asarray(categorical).reshape(keep_shapes)


def get_width(
    X: Union[ArrayXd, Ragged, Padded, Sequence[ArrayXd]], *, dim: int = -1
) -> int:
    """Infer the 'width' of a batch of data, which could be any of: Array,
    Ragged, Padded or Sequence of Arrays.
    """
    if isinstance(X, Ragged):
        return get_width(X.data, dim=dim)
    elif isinstance(X, Padded):
        return get_width(X.data, dim=dim)
    elif hasattr(X, "shape") and hasattr(X, "ndim"):
        X = cast(ArrayXd, X)
        if len(X.shape) == 0:
            return 0
        elif len(X.shape) == 1:
            return int(X.max()) + 1
        else:
            return X.shape[dim]
    elif isinstance(X, (list, tuple)):
        if len(X) == 0:
            return 0
        else:
            return get_width(X[0], dim=dim)
    else:
        err = "Cannot get width of object: has neither shape nor __getitem__"
        raise ValueError(err)


def assert_tensorflow_installed() -> None:  # pragma: no cover
    """Raise an ImportError if TensorFlow is not installed."""
    template = "TensorFlow support requires {pkg}: pip install thinc[tensorflow]"
    if not has_tensorflow:
        raise ImportError(template.format(pkg="tensorflow>=2.0.0"))


def assert_mxnet_installed() -> None:  # pragma: no cover
    """Raise an ImportError if MXNet is not installed."""
    if not has_mxnet:
        raise ImportError("MXNet support requires mxnet: pip install thinc[mxnet]")


def assert_pytorch_installed() -> None:  # pragma: no cover
    """Raise an ImportError if PyTorch is not installed."""
    if not has_torch:
        raise ImportError("PyTorch support requires torch: pip install thinc[torch]")


def convert_recursive(
    is_match: Callable[[Any], bool], convert_item: Callable[[Any], Any], obj: Any
) -> Any:
    """Either convert a single value if it matches a given function, or
    recursively walk over potentially nested lists, tuples and dicts applying
    the conversion, and returns the same type. Also supports the ArgsKwargs
    dataclass.
    """
    if is_match(obj):
        return convert_item(obj)
    elif isinstance(obj, ArgsKwargs):
        converted = convert_recursive(is_match, convert_item, list(obj.items()))
        return ArgsKwargs.from_items(converted)
    elif isinstance(obj, dict):
        converted = {}
        for key, value in obj.items():
            key = convert_recursive(is_match, convert_item, key)
            value = convert_recursive(is_match, convert_item, value)
            converted[key] = value
        return converted
    elif isinstance(obj, list):
        return [convert_recursive(is_match, convert_item, item) for item in obj]
    elif isinstance(obj, tuple):
        return tuple(convert_recursive(is_match, convert_item, item) for item in obj)
    else:
        return obj


def xp2torch(
    xp_tensor: ArrayXd, requires_grad: bool = False
) -> "torch.Tensor":  # pragma: no cover
    """Convert a numpy or cupy tensor to a PyTorch tensor."""
    if hasattr(xp_tensor, "toDlpack"):
        dlpack_tensor = xp_tensor.toDlpack()  # type: ignore
        torch_tensor = torch.utils.dlpack.from_dlpack(dlpack_tensor)
    else:
        torch_tensor = torch.from_numpy(xp_tensor)
    if requires_grad:
        torch_tensor.requires_grad_()
    return torch_tensor


def torch2xp(torch_tensor: "torch.Tensor") -> ArrayXd:  # pragma: no cover
    """Convert a torch tensor to a numpy or cupy tensor."""
    if torch_tensor.is_cuda:
        return cupy.fromDlpack(torch.utils.dlpack.to_dlpack(torch_tensor))
    else:
        return torch_tensor.detach().numpy()


def xp2tensorflow(
    xp_tensor: ArrayXd, requires_grad: bool = False, as_variable: bool = False
) -> "tf.Tensor":  # pragma: no cover
    """Convert a numpy or cupy tensor to a TensorFlow Tensor or Variable"""
    assert_tensorflow_installed()
    tensorflow_tensor = tf.convert_to_tensor(xp_tensor)
    if as_variable:
        # tf.Variable() automatically puts in GPU if available.
        # So we need to control it using the context manager
        with tf.device(tensorflow_tensor.device):
            tensorflow_tensor = tf.Variable(tensorflow_tensor, trainable=requires_grad)
    if requires_grad is False and as_variable is False:
        # tf.stop_gradient() automatically puts in GPU if available.
        # So we need to control it using the context manager
        with tf.device(tensorflow_tensor.device):
            tensorflow_tensor = tf.stop_gradient(tensorflow_tensor)
    return tensorflow_tensor


def tensorflow2xp(tensorflow_tensor: "tf.Tensor") -> ArrayXd:  # pragma: no cover
    """Convert a Tensorflow tensor to numpy or cupy tensor."""
    assert_tensorflow_installed()
    return tensorflow_tensor.numpy()


def xp2mxnet(
    xp_tensor: ArrayXd, requires_grad: bool = False
) -> "torch.Tensor":  # pragma: no cover
    """Convert a numpy or cupy tensor to a MXNet tensor."""
    if hasattr(xp_tensor, "toDlpack"):
        dlpack_tensor = xp_tensor.toDlpack()  # type: ignore
        mx_tensor = mx.nd.from_dlpack(dlpack_tensor)
    else:
        mx_tensor = mx.nd.from_numpy(xp_tensor)
    if requires_grad:
        mx_tensor.attach_grad()
    return mx_tensor


def mxnet2xp(mx_tensor: "mx.nd.NDArray") -> ArrayXd:  # pragma: no cover
    """Convert a MXNet tensor to a numpy or cupy tensor."""
    if mx_tensor.context.device_type != "cpu":
        return cupy.fromDlpack(mx_tensor.to_dlpack_for_write())
    else:
        return mx_tensor.detach().asnumpy()


# This is how functools.partials seems to do it, too, to retain the return type
PartialT = TypeVar("PartialT")


def partial(
    func: Callable[..., PartialT], *args: Any, **kwargs: Any
) -> Callable[..., PartialT]:
    """Wrapper around functools.partial that retains docstrings and can include
    other workarounds if needed.
    """
    partial_func = functools.partial(func, *args, **kwargs)
    partial_func.__doc__ = func.__doc__
    return partial_func


class DataValidationError(ValueError):
    def __init__(
        self, name: str, X: Any, Y: Any, errors: List[Dict[str, Any]] = []
    ) -> None:
        """Custom error for validating inputs / outputs at runtime."""
        message = f"Data validation error in '{name}'"
        type_info = f"X: {type(X)} Y: {type(Y)}"
        data = []
        for error in errors:
            err_loc = " -> ".join([str(p) for p in error.get("loc", [])])
            data.append((err_loc, error.get("msg")))
        result = [message, type_info, table(data)]
        ValueError.__init__(self, "\n\n" + "\n".join(result))


class _ArgModelConfig:
    extra = "forbid"
    arbitrary_types_allowed = True


def validate_fwd_input_output(
    name: str, func: Callable[[Any, Any, bool], Any], X: Any, Y: Any
) -> None:
    """Validate the input and output of a forward function against the type
    annotations, if available. Used in Model.initialize with the input and
    output samples as they pass through the network.
    """
    sig = inspect.signature(func)
    empty = inspect.Signature.empty
    params = list(sig.parameters.values())
    if len(params) != 3:
        bad_params = f"{len(params)} ({', '.join([p.name for p in params])})"
        err = f"Invalid forward function. Expected 3 arguments (model, X , is_train), got {bad_params}"
        raise DataValidationError(name, X, Y, [{"msg": err}])
    annot_x = params[1].annotation
    annot_y = sig.return_annotation
    sig_args: Dict[str, Any] = {"__config__": _ArgModelConfig}
    args = {}
    if X is not None and annot_x != empty:
        if isinstance(X, list) and len(X) > 5:
            X = X[:5]
        sig_args["X"] = (annot_x, ...)
        args["X"] = X
    if Y is not None and annot_y != empty:
        if isinstance(Y, list) and len(Y) > 5:
            Y = Y[:5]
        sig_args["Y"] = (annot_y, ...)
        args["Y"] = (Y, lambda x: x)
    ArgModel = create_model("ArgModel", **sig_args)
    try:
        ArgModel.parse_obj(args)
    except ValidationError as e:
        raise DataValidationError(name, X, Y, e.errors())


@contextlib.contextmanager
def make_tempfile(mode="r"):
    f = tempfile.NamedTemporaryFile(mode=mode, delete=False)
    yield f
    f.close()
    os.remove(f.name)


__all__ = [
    "get_array_module",
    "fix_random_seed",
    "is_cupy_array",
    "is_numpy_array",
    "set_active_gpu",
    "prefer_gpu",
    "require_gpu",
    "copy_array",
    "to_categorical",
    "get_width",
    "xp2torch",
    "torch2xp",
    "tensorflow2xp",
    "xp2tensorflow",
    "validate_fwd_input_output",
    "DataValidationError",
    "make_tempfile",
]<|MERGE_RESOLUTION|>--- conflicted
+++ resolved
@@ -75,11 +75,7 @@
     """Set the random seed across random, numpy.random and cupy.random."""
     random.seed(seed)
     numpy.random.seed(seed)
-<<<<<<< HEAD
-    if cupy is not None and gpu_is_available():
-=======
-    if has_cupy:
->>>>>>> fca3da42
+    if has_cupy and gpu_is_available():
         cupy.random.seed(seed)
 
 
