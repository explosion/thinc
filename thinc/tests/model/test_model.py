--- conflicted
+++ resolved
@@ -1,13 +1,9 @@
 import pytest
 import threading
 import time
-<<<<<<< HEAD
-from thinc.api import Linear, get_current_ops, use_device, Model, Shim
 from thinc.api import CupyOps
-=======
 from thinc.api import Linear, NumpyOps, get_current_ops, use_device, Model, Shim
 from thinc.api import change_attr_values, set_dropout_rate
->>>>>>> a0f06f92
 import numpy
 
 from ..util import make_tempdir
