import inspect
import platform
from typing import Tuple, cast

import numpy
import pytest
from hypothesis import given, settings
from hypothesis.strategies import composite, integers
from numpy.testing import assert_allclose
from packaging.version import Version

from thinc.api import (
    LSTM,
    CupyOps,
    NumpyOps,
    Ops,
    fix_random_seed,
    get_current_ops,
    get_ops,
    use_ops,
)
from thinc.backends._custom_kernels import KERNELS, KERNELS_LIST, compile_mmh
from thinc.compat import has_cupy_gpu, has_torch, torch_version
from thinc.types import Floats2d
from thinc.util import torch2xp, xp2torch

from .. import strategies
<<<<<<< HEAD
from ..strategies import ndarrays_of_shape
=======
from ..strategies import arrays_BI, ndarrays_of_shape
>>>>>>> e1f12c55

MAX_EXAMPLES = 10

VANILLA_OPS = Ops(numpy)  # type:ignore
NUMPY_OPS = NumpyOps()
BLIS_OPS = NumpyOps(use_blis=True)
CPU_OPS = [NUMPY_OPS, VANILLA_OPS]
XP_OPS = [NUMPY_OPS]
if has_cupy_gpu:
    XP_OPS.append(CupyOps())
ALL_OPS = XP_OPS + [VANILLA_OPS]

FLOAT_TYPES = ["float32", "float64"]
INT_TYPES = ["int32", "int64"]


def create_pytorch_funcs():
    import math

    import torch

    def torch_relu(x):
        return torch.nn.functional.relu(x)

    def torch_relu_k(x):
        return torch.nn.functional.relu6(x)

    def torch_hard_sigmoid(x):
        return torch.clip(x * 0.2 + 0.5, 0, 1)

    def torch_hard_tanh(x):
        return torch.nn.functional.hardtanh(x)

    def torch_mish(x):
        return torch.nn.functional.mish(x)

    def torch_swish(x):
        return torch.nn.functional.silu(x)

    def torch_hard_swish(x):
        return x * torch_hard_sigmoid(x)

    def torch_hard_swish_mobilenet(x):
        return torch.nn.functional.hardswish(x)

    def torch_sigmoid(x):
        return torch.sigmoid(x)

    def torch_dish(x):
        return 0.5 * x * (x / (1 + x * x).sqrt() + 1)

    # https://github.com/huggingface/transformers/blob/master/src/transformers/activations.py#L37
    def torch_gelu_approx(x):
        return (
            0.5
            * x
            * (
                1.0
                + torch.tanh(
                    math.sqrt(2.0 / math.pi) * (x + 0.044715 * torch.pow(x, 3.0))
                )
            )
        )

    def torch_gelu(x):
        return torch.nn.functional.gelu(x)

    return [
        ("relu", torch_relu),
        ("relu_k", torch_relu_k),
        ("hard_sigmoid", torch_hard_sigmoid),
        ("hard_tanh", torch_hard_tanh),
        ("mish", torch_mish),
        ("swish", torch_swish),
        ("hard_swish", torch_hard_swish),
        ("hard_swish_mobilenet", torch_hard_swish_mobilenet),
        ("dish", torch_dish),
        ("gelu_approx", torch_gelu_approx),
        ("gelu", torch_gelu),
        ("sigmoid", torch_sigmoid),
    ]


if has_torch:
    TORCH_FUNCS = create_pytorch_funcs()
else:
    TORCH_FUNCS = []


@pytest.mark.parametrize("op", [NumpyOps, CupyOps])
def test_ops_consistency(op):
    """Test that specific ops don't define any methods that are not on the
    Ops base class and that all ops methods define the exact same arguments."""
    attrs = [m for m in dir(op) if not m.startswith("_")]
    for attr in attrs:
        assert hasattr(Ops, attr)
        method = getattr(op, attr)
        if hasattr(method, "__call__"):
            sig = inspect.signature(method)
            params = [p for p in sig.parameters][1:]
            base_sig = inspect.signature(getattr(Ops, attr))
            base_params = [p for p in base_sig.parameters][1:]
            assert params == base_params, attr
            defaults = [p.default for p in sig.parameters.values()][1:]
            base_defaults = [p.default for p in base_sig.parameters.values()][1:]
            assert defaults == base_defaults, attr
            # If args are type annotated, their types should be the same
            annots = [p.annotation for p in sig.parameters.values()][1:]
            base_annots = [p.annotation for p in base_sig.parameters.values()][1:]
            for i, (p1, p2) in enumerate(zip(annots, base_annots)):
                if p1 != inspect.Parameter.empty and p2 != inspect.Parameter.empty:
                    # Need to check string value to handle TypeVars etc.
                    assert str(p1) == str(p2), attr


@pytest.mark.parametrize("ops", ALL_OPS)
@pytest.mark.filterwarnings("ignore::RuntimeWarning")
def test_adam_incorrect_inputs(ops):
    one = ops.xp.zeros(1, dtype="f")
    two = ops.xp.zeros(2, dtype="f")

    ops.adam(one, one, one, one, 0.0, 0.0, 0.0, 0.0)
    with pytest.raises(ValueError):
        ops.adam(two, one, one, one, 0.0, 0.0, 0.0, 0.0)
    with pytest.raises(ValueError):
        ops.adam(one, two, one, one, 0.0, 0.0, 0.0, 0.0)
    with pytest.raises(ValueError):
        ops.adam(one, one, two, one, 0.0, 0.0, 0.0, 0.0)
    with pytest.raises(ValueError):
        ops.adam(one, one, one, two, 0.0, 0.0, 0.0, 0.0)


@pytest.mark.parametrize("ops", ALL_OPS)
def test_alloc(ops):
    float_methods = (ops.alloc1f, ops.alloc2f, ops.alloc3f, ops.alloc4f)
    for i, method in enumerate(float_methods):
        shape = (1,) * (i + 1)
        arr = method(*shape)
        assert arr.dtype == numpy.float32
        assert arr.ndim == len(shape)
        arr = ops.alloc_f(shape)
        assert arr.dtype == numpy.float32
        assert arr.ndim == len(shape)
    int_methods = (ops.alloc1i, ops.alloc2i, ops.alloc3i, ops.alloc4i)
    for i, method in enumerate(int_methods):
        shape = (1,) * (i + 1)
        arr = method(*shape)
        assert arr.dtype == numpy.int32
        assert arr.ndim == len(shape)
        arr = ops.alloc_i(shape)
        assert arr.dtype == numpy.int32
        assert arr.ndim == len(shape)
    assert ops.alloc(1).ndim == 1


@pytest.mark.parametrize("ops", XP_OPS)
def test_hash_gives_distinct_keys(ops):
    ids = ops.alloc1f(5, dtype="uint64")
    keys = ops.hash(ids, 0)
    assert keys.shape == (5, 4)
    assert keys.dtype == "uint32"
    for i in range(len(ids)):
        for j in range(keys.shape[1]):
            assert keys[i, j] != 0


@pytest.mark.parametrize("ops", XP_OPS)
def test_get_dropout_empty(ops):
    shape = (2, 2)
    drop = 0.0
    mask = ops.get_dropout_mask(shape, drop)
    if drop <= 0.0:
        assert mask[mask == 1.0].all()
    else:
        assert mask[mask != 1.0].all()


@pytest.mark.parametrize("ops", XP_OPS)
def test_get_dropout_not_empty(ops):
    shape = (200, 200)
    drop = 0.5
    mask = ops.get_dropout_mask(shape, drop)
    assert (mask > 1.0).any()
    assert (mask == 0.0).any()
    assert mask.shape == shape


@pytest.mark.parametrize("ops", ALL_OPS)
@pytest.mark.parametrize("dtype", FLOAT_TYPES)
@pytest.mark.parametrize("index_dtype", ["int32", "uint32"])
def test_gather_add(ops, dtype, index_dtype):
    table = ops.xp.arange(12, dtype=dtype).reshape(4, 3)
    indices = ops.xp.array([[0, 2], [3, 1], [0, 1]], dtype=index_dtype)
    gathered = ops.gather_add(table, indices)
    ops.xp.testing.assert_allclose(
        gathered, [[6.0, 8.0, 10.0], [12.0, 14.0, 16.0], [3.0, 5.0, 7.0]]
    )


@pytest.mark.parametrize("ops", XP_OPS)
@given(table=strategies.arrays_BI())
def test_gather_add_against_numpy(ops, table):
    table = ops.asarray(table)
    indices = ops.xp.arange(100, dtype="i").reshape(25, 4) % table.shape[0]
    ops.xp.testing.assert_allclose(
        ops.gather_add(table, indices),
        table[indices].sum(1),
        atol=1e-5,
    )


@pytest.mark.parametrize("ops", ALL_OPS)
def test_gather_add_oob_raises(ops):
    table = ops.xp.arange(12, dtype="f").reshape(4, 3)
    indices = ops.xp.array([[0, 2], [3, 1], [5, 1]], dtype="i")
    with pytest.raises(IndexError):
        ops.gather_add(table, indices)


@pytest.mark.parametrize("ops", CPU_OPS)
def test_seq2col_window_one_small(ops):
    seq = ops.asarray([[1.0], [3.0], [4.0], [5]], dtype="float32")
    cols = ops.seq2col(seq, 1)
    if hasattr(cols, "get"):
        cols = cols.get()
    assert_allclose(cols[0], [0.0, 1.0, 3.0])
    assert_allclose(cols[1], [1.0, 3.0, 4.0])
    assert_allclose(cols[2], [3.0, 4.0, 5.0])
    assert_allclose(cols[3], [4.0, 5.0, 0.0])


@pytest.mark.parametrize("ops", ALL_OPS)
@pytest.mark.parametrize("dtype", FLOAT_TYPES)
@settings(max_examples=MAX_EXAMPLES, deadline=None)
@given(X=strategies.arrays_BOP())
def test_maxout(ops, dtype, X):
    X = ops.asarray(X, dtype=dtype)
    expected_best = X.max(axis=-1).astype(dtype)
    predicted_best, which = ops.maxout(X)
    assert predicted_best.dtype == dtype
    ops.xp.testing.assert_allclose(
        expected_best, predicted_best, rtol=0.001, atol=0.001
    )

    # Can't compare 'which' directly, as sort order might be different.
    # So, instead we use 'which' to extract elements from X and then
    # check the result against the expected output.
    ops.xp.testing.assert_allclose(
        ops.xp.take_along_axis(X, ops.xp.expand_dims(which, -1), axis=-1),
        ops.xp.expand_dims(expected_best, -1),
        atol=1e-10,
    )


@pytest.mark.parametrize("ops", ALL_OPS)
@pytest.mark.parametrize("dtype", FLOAT_TYPES)
def test_backprop_maxout(ops, dtype):
    dX = ops.backprop_maxout(
        ops.asarray2f([[1.0, 2.0], [3.0, 4.0]], dtype=dtype),
        ops.asarray2i([[1, 0], [2, 1]]),
        3,
    )
    assert dX.dtype == dtype
    ops.xp.testing.assert_allclose(
        dX,
        [[[0.0, 1.0, 0.0], [2.0, 0.0, 0.0]], [[0.0, 0.0, 3.0], [0.0, 4.0, 0.0]]],
    )

    with pytest.raises(IndexError):
        ops.backprop_maxout(
            ops.asarray2f([[1.0, 2.0], [3.0, 4.0]]), ops.asarray2i([[1, 0], [3, 1]]), 3
        )


@pytest.mark.parametrize("ops", ALL_OPS)
@settings(max_examples=MAX_EXAMPLES, deadline=None)
@given(X=strategies.arrays_BI())
def test_seq2col_window_one(ops, X):
    X = ops.asarray(X)
    base_ops = Ops()
    base_ops.xp = ops.xp
    baseX = base_ops.alloc(X.shape) + X
    target = base_ops.seq2col(base_ops.asarray(baseX), nW=1)
    predicted = ops.seq2col(X, nW=1)
    ops.xp.testing.assert_allclose(target, predicted, atol=0.001, rtol=0.001)


@pytest.mark.parametrize("ops", XP_OPS)
@pytest.mark.parametrize("dtype", FLOAT_TYPES)
def test_seq2col_lengths_all_zero(ops, dtype):
    # Empty batch
    ops.xp.testing.assert_allclose(
        ops.alloc((0, 0), dtype=dtype),
        ops.seq2col(
            ops.alloc((0, 0), dtype=dtype), 1, lengths=ops.xp.zeros((0,), dtype="int32")
        ),
    )

    ops.xp.testing.assert_allclose(
        ops.alloc((0, 0), dtype=dtype),
        ops.backprop_seq2col(
            ops.alloc((0, 0), dtype=dtype), 1, lengths=ops.xp.zeros((0,), dtype="int32")
        ),
    )

    # Zero-length sequence
    ops.xp.testing.assert_allclose(
        ops.alloc((0, 0), dtype=dtype),
        ops.seq2col(ops.alloc((0, 0), dtype=dtype), 1, lengths=ops.asarray1i([0])),
    )

    ops.xp.testing.assert_allclose(
        ops.alloc((0, 0), dtype=dtype),
        ops.backprop_seq2col(
            ops.alloc((0, 0), dtype=dtype), 1, lengths=ops.asarray1i([0])
        ),
    )

    # Multiple zero-length sequences
    ops.xp.testing.assert_allclose(
        ops.alloc((0, 0), dtype=dtype),
        ops.seq2col(ops.alloc((0, 0), dtype=dtype), 1, lengths=ops.asarray1i([0, 0])),
    )

    ops.xp.testing.assert_allclose(
        ops.alloc((0, 0), dtype=dtype),
        ops.backprop_seq2col(
            ops.alloc((0, 0), dtype=dtype), 1, lengths=ops.asarray1i([0, 0])
        ),
    )


@pytest.mark.parametrize("ops", XP_OPS)
@pytest.mark.parametrize("dtype", FLOAT_TYPES)
def test_seq2col_lengths_zero_first_last(ops, dtype):
    cols_check = ops.asarray2f(
        [
            [0, 0, 0, 1, 2, 3, 4, 5, 6],
            [1, 2, 3, 4, 5, 6, 7, 8, 9],
            [4, 5, 6, 7, 8, 9, 10, 11, 12],
            [7, 8, 9, 10, 11, 12, 13, 14, 15],
            [10, 11, 12, 13, 14, 15, 0, 0, 0],
        ],
        dtype=dtype,
    )

    grad_check = ops.asarray2f(
        [[2, 4, 6], [12, 15, 18], [21, 24, 27], [30, 33, 36], [26, 28, 30]], dtype=dtype
    )

    # Initial zero-length sequence
    ops.xp.testing.assert_allclose(
        cols_check,
        ops.seq2col(
            ops.xp.arange(1.0, 16.0, dtype=dtype).reshape(5, 3),
            1,
            lengths=ops.asarray1i([0, 5]),
        ),
    )

    ops.xp.testing.assert_allclose(
        grad_check,
        ops.backprop_seq2col(
            cols_check,
            1,
            lengths=ops.asarray1i([0, 5]),
        ),
    )

    # Final zero-length sequence.
    ops.xp.testing.assert_allclose(
        cols_check,
        ops.seq2col(
            ops.xp.arange(1.0, 16.0, dtype=dtype).reshape(5, 3),
            1,
            lengths=ops.asarray1i([5, 0]),
        ),
    )


@pytest.mark.parametrize("ops", XP_OPS)
@pytest.mark.parametrize("dtype", FLOAT_TYPES)
def test_seq2col_lengths_zero_between(ops, dtype):
    cols_check = ops.asarray2f(
        [
            [0, 0, 0, 1, 2, 3, 4, 5, 6],
            [1, 2, 3, 4, 5, 6, 7, 8, 9],
            [4, 5, 6, 7, 8, 9, 10, 11, 12],
            [7, 8, 9, 10, 11, 12, 13, 14, 15],
            [10, 11, 12, 13, 14, 15, 0, 0, 0],
            [0, 0, 0, 16, 17, 18, 19, 20, 21],
            [16, 17, 18, 19, 20, 21, 0, 0, 0],
        ],
        dtype=dtype,
    )

    grad_check = ops.asarray2f(
        [
            [2, 4, 6],
            [12, 15, 18],
            [21, 24, 27],
            [30, 33, 36],
            [26, 28, 30],
            [32, 34, 36],
            [38, 40, 42],
        ],
        dtype=dtype,
    )

    # Zero-length between.
    ops.xp.testing.assert_allclose(
        cols_check,
        ops.seq2col(
            ops.xp.arange(1.0, 22.0, dtype=dtype).reshape(7, 3),
            1,
            lengths=ops.asarray1i([5, 0, 2]),
        ),
    )

    ops.xp.testing.assert_allclose(
        grad_check,
        ops.backprop_seq2col(
            cols_check,
            1,
            lengths=ops.asarray1i([5, 0, 2]),
        ),
    )

    # Zero-length between twice.
    ops.xp.testing.assert_allclose(
        cols_check,
        ops.seq2col(
            ops.xp.arange(1.0, 22.0, dtype=dtype).reshape(7, 3),
            1,
            lengths=ops.asarray1i([5, 0, 0, 2]),
        ),
    )

    ops.xp.testing.assert_allclose(
        grad_check,
        ops.backprop_seq2col(
            cols_check,
            1,
            lengths=ops.asarray1i([5, 0, 0, 2]),
        ),
    )


@pytest.mark.parametrize("ops", XP_OPS)
@pytest.mark.parametrize("dtype", FLOAT_TYPES)
def test_seq2col_window_one_lengths(ops, dtype):
    X = ops.xp.arange(1.0, 16.0, dtype=dtype).reshape(5, 3)
    lengths = ops.asarray1i([1, 3, 1])
    cols = ops.seq2col(X, 1, lengths=lengths)
    ops.xp.testing.assert_allclose(
        ops.asarray2f(
            [
                [0, 0, 0, 1, 2, 3, 0, 0, 0],
                [0, 0, 0, 4, 5, 6, 7, 8, 9],
                [4, 5, 6, 7, 8, 9, 10, 11, 12],
                [7, 8, 9, 10, 11, 12, 0, 0, 0],
                [0, 0, 0, 13, 14, 15, 0, 0, 0],
            ],
            dtype=dtype,
        ),
        cols,
    )


@pytest.mark.parametrize("ops", XP_OPS)
@pytest.mark.parametrize("dtype", FLOAT_TYPES)
def test_seq2col_window_two_lengths(ops, dtype):
    X = ops.xp.arange(1.0, 16.0, dtype=dtype).reshape(5, 3)
    lengths = ops.asarray1i([1, 3, 1])
    cols = ops.seq2col(X, 2, lengths=lengths)
    ops.xp.testing.assert_allclose(
        ops.asarray2f(
            [
                [0, 0, 0, 0, 0, 0, 1, 2, 3, 0, 0, 0, 0, 0, 0],
                [0, 0, 0, 0, 0, 0, 4, 5, 6, 7, 8, 9, 10, 11, 12],
                [0, 0, 0, 4, 5, 6, 7, 8, 9, 10, 11, 12, 0, 0, 0],
                [4, 5, 6, 7, 8, 9, 10, 11, 12, 0, 0, 0, 0, 0, 0],
                [0, 0, 0, 0, 0, 0, 13, 14, 15, 0, 0, 0, 0, 0, 0],
            ],
            dtype=dtype,
        ),
        cols,
    )


@pytest.mark.parametrize("ops", XP_OPS)
@pytest.mark.parametrize("dtype", FLOAT_TYPES)
def test_backprop_seq2col_window_one_small(ops, dtype):
    cols = ops.asarray(
        [[0.0, 0.0, 0.0], [-1.0, 0.0, 1.0], [2.0, 0.0, 0.0]], dtype=dtype
    )
    expected = [[-1.0], [2.0], [1.0]]
    seq = ops.backprop_seq2col(cols, 1)
    if not isinstance(seq, numpy.ndarray):
        seq = seq.get()
    assert_allclose(seq, expected, atol=0.001, rtol=0.001)


@pytest.mark.parametrize("ops", ALL_OPS)
@pytest.mark.parametrize("dtype", FLOAT_TYPES)
@settings(max_examples=MAX_EXAMPLES, deadline=None)
@given(X=strategies.arrays_BI())
def test_backprop_seq2col_window_one(ops, dtype, X):
    if X.shape[1] % 3:
        return None
    X = ops.asarray(X, dtype=dtype)
    if ops.xp.abs(X).max() >= 30:
        return None
    base_ops = Ops()
    base_ops.xp = ops.xp
    target = base_ops.backprop_seq2col(X, nW=1)
    predicted = ops.backprop_seq2col(X, nW=1)
    for row in range(target.shape[0]):
        diff = target[row].sum() - predicted[row].sum()
        if diff < -0.1 or diff > 0.1:
            print(row, diff)
            print(target[row])
            print(predicted[row])
    ops.xp.testing.assert_allclose(target, predicted, atol=0.001, rtol=0.001)


@pytest.mark.parametrize("ops", XP_OPS)
@pytest.mark.parametrize("dtype", FLOAT_TYPES)
def test_backprop_seq2col_window_one_lengths(ops, dtype):
    d_y = ops.xp.arange(0.1, 4.6, step=0.1, dtype=dtype).reshape(5, 9)
    lengths = ops.asarray1i([1, 3, 1])
    d_seqs = ops.backprop_seq2col(d_y, 1, lengths=lengths)

    ops.xp.testing.assert_allclose(
        ops.asarray2f(
            [
                [0.4, 0.5, 0.6],
                [3.2, 3.4, 3.6],
                [6.6, 6.9, 7.2],
                [5.6, 5.8, 6.0],
                [4.0, 4.1, 4.2],
            ],
            dtype=dtype,
        ),
        d_seqs,
        atol=1e-6,
    )


@pytest.mark.parametrize("ops", XP_OPS)
@pytest.mark.parametrize("dtype", FLOAT_TYPES)
def test_seq2col_window_two(ops, dtype):
    seq = ops.asarray([[1.0], [2.0], [3.0], [4]], dtype=dtype)
    cols = ops.seq2col(seq, 2)
    if not isinstance(cols, numpy.ndarray):
        cols = cols.get()
    assert_allclose(cols[0], [0.0, 0.0, 1.0, 2.0, 3.0])
    assert_allclose(cols[1], [0.0, 1.0, 2.0, 3.0, 4.0])
    assert_allclose(cols[2], [1.0, 2.0, 3.0, 4.0, 0.0])
    assert_allclose(cols[3], [2.0, 3.0, 4.0, 0.0, 0.0])


@pytest.mark.parametrize("ops", XP_OPS)
@pytest.mark.parametrize("dtype", FLOAT_TYPES)
def test_backprop_seq2col_window_two_lengths(ops, dtype):
    d_y = ops.xp.arange(0.1, 7.6, step=0.1, dtype=dtype).reshape(5, 15)
    lengths = ops.asarray1i([1, 3, 1])
    d_seqs = ops.backprop_seq2col(d_y, 2, lengths=lengths)

    ops.xp.testing.assert_allclose(
        ops.asarray2f(
            [
                [0.7, 0.8, 0.9],
                [10.2, 10.5, 10.8],
                [11.1, 11.4, 11.7],
                [12.0, 12.3, 12.6],
                [6.7, 6.8, 6.9],
            ],
            dtype=dtype,
        ),
        d_seqs,
    )


@pytest.mark.parametrize("ops", XP_OPS)
@pytest.mark.parametrize("dtype", FLOAT_TYPES)
def test_backprop_seq2col_window_two(ops, dtype):
    cols = ops.asarray(
        [
            [0.0, 0.0, 1.0, 2.0, 3.0],
            [0.0, 1.0, 2.0, 3.0, 4.0],
            [1.0, 2.0, 3.0, 4.0, 0.0],
            [2.0, 3.0, 4.0, 0.0, 0.0],
        ],
        dtype=dtype,
    )
    # We're summing the values that each row
    # was used as a feature. So row 0 had a
    # gradient of 1 in row 0, 1 in row 2, and
    # 1 in row 3.
    expected = ops.asarray(
        [
            [1 + 1 + 1.0 + 0.0],
            [2.0 + 2.0 + 2.0 + 2.0],
            [3.0 + 3.0 + 3.0 + 3.0],
            [0.0 + 4.0 + 4.0 + 4.0],
        ],
        dtype=dtype,
    )
    seq = ops.backprop_seq2col(cols, 2)
    ops.xp.testing.assert_allclose(seq, expected, atol=0.001, rtol=0.001)


@pytest.mark.skipif(not has_cupy_gpu, reason="needs GPU/CuPy")
@pytest.mark.parametrize("nW", [1, 2])
def test_large_seq2col_gpu_against_cpu(nW):
    cupy_ops = CupyOps()
    numpy_ops = NumpyOps()

    # Use array with a large enough batch to require multiple
    # CUDA grids.
    batch_size = 128 * 128 * 2  # threads per block * blocks * 2
    X = numpy_ops.xp.random.randn(batch_size * 2).astype("float32").reshape(-1, 2)
    X_gpu = cupy_ops.asarray2f(X)

    # Use somewhat interesting sequence lengths.
    lengths = numpy_ops.asarray1i([1, 4, 2, 1] * (batch_size // 8))
    lengths_gpu = cupy_ops.asarray1i(lengths)

    cols = numpy_ops.seq2col(X, nW=nW, lengths=lengths)
    cols_gpu = cupy_ops.seq2col(X_gpu, nW=nW, lengths=lengths_gpu)

    assert_allclose(cols, cols_gpu.get())


@pytest.mark.skipif(not has_cupy_gpu, reason="needs GPU/CuPy")
@pytest.mark.parametrize("nW", [1, 2])
def test_large_backprop_seq2col_gpu_against_cpu(nW):
    cupy_ops = CupyOps()
    numpy_ops = NumpyOps()

    # Use array with a large enough batch to require multiple
    # CUDA grids.
    batch_size = 128 * 128 * 2  # threads per block * blocks * 2
    nF = 2 * nW + 1
    d_cols = (
        numpy_ops.xp.random.randn(batch_size * nF).astype("float32").reshape(-1, nF)
    )
    d_cols_gpu = cupy_ops.asarray2f(d_cols)

    # Use somewhat interesting sequence lengths.
    lengths = numpy_ops.asarray1i([1, 4, 2, 1] * (batch_size // 8))
    lengths_gpu = cupy_ops.asarray1i(lengths)

    d_seqs = numpy_ops.backprop_seq2col(d_cols, nW=nW, lengths=lengths)
    d_seqs_gpu = cupy_ops.backprop_seq2col(d_cols_gpu, nW=nW, lengths=lengths_gpu)

    assert_allclose(d_seqs, d_seqs_gpu.get())


@pytest.mark.parametrize("ops", ALL_OPS)
@pytest.mark.parametrize("dtype", FLOAT_TYPES)
@settings(max_examples=MAX_EXAMPLES, deadline=None)
@given(X=strategies.arrays_BI())
def test_backprop_reduce_sum(ops, dtype, X):
    X = ops.asarray(X, dtype=dtype)
    if ops.xp.abs(X).max() >= 5:
        return None
    lengths = ops.asarray([3] * len(X), dtype="i")
    out = ops.backprop_reduce_sum(X, lengths)
    assert out.dtype == dtype
    assert out.shape == (sum(lengths), X.shape[1])
    start = 0
    for i, length in enumerate(lengths):
        ops.xp.testing.assert_allclose(
            out[start : start + length].sum(axis=0), X[i] * length, rtol=0.01, atol=0.01
        )
        start += length


@pytest.mark.parametrize("ops", ALL_OPS)
@settings(max_examples=MAX_EXAMPLES, deadline=None)
@given(X=strategies.arrays_BI())
def test_softmax_sums_to_one(ops, X):
    y = ops.softmax(ops.asarray(X))
    for row in y:
        assert 0.99999 <= row.sum() <= 1.0001


@pytest.mark.parametrize("ops", ALL_OPS)
@settings(max_examples=MAX_EXAMPLES, deadline=None)
@given(X=strategies.arrays_BI())
def test_softmax_works_inplace(ops, X):
    X = ops.asarray(X)
    X = ops.softmax(X, inplace=True)
    for row in X:
        assert 0.99999 <= row.sum() <= 1.00001


def torch_softmax_with_temperature(
    X: Floats2d, dY: Floats2d, temperature: float
) -> Tuple[Floats2d, Floats2d]:
    import torch

    Xt = xp2torch(X, requires_grad=True)
    dYt = xp2torch(dY)

    Xt_temp = Xt / temperature

    Yt = torch.nn.functional.softmax(Xt_temp, dim=-1)
    Yt.backward(dYt)

    return cast(Floats2d, torch2xp(Yt)), cast(
        Floats2d, torch2xp(cast(torch.Tensor, Xt.grad))
    )


@pytest.mark.skipif(not has_torch, reason="needs PyTorch")
@pytest.mark.parametrize("ops", ALL_OPS)
@pytest.mark.parametrize("temperature", [0.5, 1.0, 2.0])
def test_softmax_temperature(ops, temperature):
    X = ops.xp.arange(-10, 10, 0.2, dtype="f").reshape(10, 10)
    dY = ops.xp.eye(10, dtype="f")

    Y = ops.softmax(X, temperature=temperature)
    dX = ops.backprop_softmax(Y, dY, temperature=temperature)

    Yt, dXt = torch_softmax_with_temperature(X, dY, temperature)

    ops.xp.testing.assert_allclose(Y, Yt, atol=1e-6)
    ops.xp.testing.assert_allclose(dX, dXt, atol=1e-6)


@pytest.mark.parametrize("cpu_ops", [*CPU_OPS, BLIS_OPS])
def test_gemm_computes_correctly(cpu_ops):
    W = numpy.zeros((3, 2), dtype="f")
    X = numpy.zeros((4, 2), dtype="f")
    W += numpy.random.uniform(size=W.size).reshape(W.shape)
    X += numpy.random.uniform(size=X.size).reshape(X.shape)
    Y = cpu_ops.gemm(X, W, trans2=True)
    expected = numpy.dot(X, W.T)
    assert_allclose(expected, Y, atol=1e-4, rtol=1e-4)
    W = numpy.zeros((2, 3), dtype="f")
    X = numpy.zeros((2, 4), dtype="f")
    W += numpy.random.uniform(size=W.size).reshape(W.shape)
    X += numpy.random.uniform(size=X.size).reshape(X.shape)
    Y = cpu_ops.gemm(X, W, trans1=True)
    expected = numpy.dot(X.T, W)
    assert_allclose(expected, Y, atol=1e-4, rtol=1e-4)
    cpu_ops.gemm(X, W, trans1=True, out=Y)


@pytest.mark.parametrize("cpu_ops", [*CPU_OPS, BLIS_OPS])
def test_gemm_out_used(cpu_ops):
    a = b = numpy.zeros((2, 2), dtype="f")
    c = numpy.ones((2, 2), dtype="f")
    cpu_ops.gemm(a, b, out=c)
    assert numpy.array_equal(c, numpy.zeros((2, 2)))


@pytest.mark.parametrize("cpu_ops", CPU_OPS)
@settings(max_examples=MAX_EXAMPLES * 2, deadline=None)
@given(X=strategies.arrays_BI(dtype="i") | strategies.arrays_BI(dtype="f"))
def test_flatten_unflatten_roundtrip(cpu_ops: NumpyOps, X: numpy.ndarray):
    flat = cpu_ops.flatten([x for x in X])
    assert flat.ndim == X.ndim - 1
    unflat = cpu_ops.unflatten(flat, [len(x) for x in X])
    assert_allclose(X, unflat)
    flat2 = cpu_ops.flatten([x for x in X], pad=1, dtype="f")
    assert len(flat2) > len(flat)
    unflat2 = cpu_ops.unflatten(flat2, [len(x) for x in X], pad=1)
    assert_allclose(X, unflat2)


@pytest.mark.parametrize("ops", ALL_OPS)
@pytest.mark.parametrize("dtype", FLOAT_TYPES + INT_TYPES)
def test_pad(ops, dtype):
    X = [ops.xp.arange(1, 3, dtype=dtype), ops.xp.arange(1, 5, dtype=dtype)]
    ops.xp.testing.assert_allclose(ops.pad(X), [[1, 2, 0, 0], [1, 2, 3, 4]])
    ops.xp.testing.assert_allclose(
        ops.pad(X, round_to=8), [[1, 2, 0, 0, 0, 0, 0, 0], [1, 2, 3, 4, 0, 0, 0, 0]]
    )

    X = [
        ops.xp.arange(1, 5, dtype=dtype).reshape(2, 2),
        ops.xp.arange(1, 9, dtype=dtype).reshape(4, 2),
    ]
    ops.xp.testing.assert_allclose(
        ops.pad(X),
        [
            [[1, 2], [3, 4], [0, 0], [0, 0]],
            [[1, 2], [3, 4], [5, 6], [7, 8]],
        ],
    )

    ops.xp.testing.assert_allclose(
        ops.pad(X, round_to=5),
        [
            [[1, 2], [3, 4], [0, 0], [0, 0], [0, 0]],
            [[1, 2], [3, 4], [5, 6], [7, 8], [0, 0]],
        ],
    )

    with pytest.raises(ValueError, match=r"Rounding for padding must at least be 1"):
        ops.pad(X, round_to=0)


@pytest.mark.parametrize("ops", ALL_OPS)
@pytest.mark.parametrize("dtype", FLOAT_TYPES)
def test_reduce_sum(ops, dtype):
    X = ops.asarray2f(
        [[1.0, 2.0], [3.0, 4.0], [5.0, 6.0], [1.0, 2.0], [3.0, 4.0]], dtype=dtype
    )
    lengths = ops.asarray1i([3, 2])
    ops.xp.testing.assert_allclose(
        ops.reduce_sum(X, lengths), [[9.0, 12.0], [4.0, 6.0]]
    )

    # Zero-length array
    lengths = ops.asarray1i([3, 0, 2])
    ops.xp.testing.assert_allclose(
        ops.reduce_sum(X, lengths), [[9.0, 12.0], [0.0, 0.0], [4.0, 6.0]]
    )

    with pytest.raises(IndexError):
        ops.reduce_sum(X, ops.xp.array([5, 5, 5, 5], dtype="i"))

    with pytest.raises(ValueError):
        ops.reduce_sum(X, ops.xp.array([-1, 10, 5, 5], dtype="i"))


@pytest.mark.parametrize("ops", ALL_OPS)
@pytest.mark.parametrize("dtype", FLOAT_TYPES)
def test_backprop_fails_with_incorrect_length(ops, dtype):
    with pytest.raises(ValueError, match=r"lengths must be"):
        ops.backprop_reduce_sum(
            ops.xp.arange(1, 7, dtype=dtype).reshape(2, 3),
            ops.xp.array([-1, 2], dtype="int32"),
        )


@pytest.mark.parametrize("ops", ALL_OPS)
@pytest.mark.parametrize("dtype", FLOAT_TYPES)
def test_reduce_first(ops, dtype):
    X = ops.asarray2f(
        [[1.0, 6.0], [2.0, 7.0], [3.0, 8.0], [4.0, 9.0], [5.0, 10.0]], dtype=dtype
    )
    lengths = ops.asarray1i([3, 2])
    Y, starts_ends = ops.reduce_first(X, lengths)
    ops.xp.testing.assert_array_equal(starts_ends, ops.asarray1i([0, 3, 5]))
    ops.xp.testing.assert_allclose(Y, [[1.0, 6.0], [4.0, 9.0]])

    lengths = ops.asarray1i([3, 0, 2])
    with pytest.raises(ValueError, match=r"all sequence lengths must be > 0"):
        ops.reduce_last(X, lengths)

    lengths = ops.asarray1i([3, 2, 1])
    with pytest.raises(IndexError, match=r"lengths must sum up to the number of rows"):
        ops.reduce_last(X, lengths)


@pytest.mark.parametrize("ops", ALL_OPS)
@pytest.mark.parametrize("dtype", FLOAT_TYPES)
def test_backprop_reduce_first(ops, dtype):
    dY = ops.asarray2f([[1.0, 3.0], [2.0, 4.0]], dtype=dtype)
    starts_ends = ops.asarray1i([0, 3, 5])
    dX = ops.backprop_reduce_first(dY, starts_ends)
    ops.xp.testing.assert_allclose(
        dX, [[1.0, 3.0], [0.0, 0.0], [0.0, 0.0], [2.0, 4.0], [0.0, 0.0]]
    )


@pytest.mark.parametrize("ops", ALL_OPS)
@pytest.mark.parametrize("dtype", FLOAT_TYPES)
def test_reduce_last(ops, dtype):
    X = ops.asarray2f(
        [[1.0, 6.0], [2.0, 7.0], [3.0, 8.0], [4.0, 9.0], [5.0, 10.0]], dtype=dtype
    )
    lengths = ops.asarray1i([3, 2])
    Y, lasts = ops.reduce_last(X, lengths)
    ops.xp.testing.assert_array_equal(lasts, ops.asarray1i([2, 4]))
    ops.xp.testing.assert_allclose(Y, [[3.0, 8.0], [5.0, 10.0]])

    lengths = ops.asarray1i([3, 0, 2])
    with pytest.raises(ValueError, match=r"all sequence lengths must be > 0"):
        ops.reduce_last(X, lengths)

    lengths = ops.asarray1i([3, 2, 1])
    with pytest.raises(IndexError, match=r"lengths must sum up to the number of rows"):
        ops.reduce_last(X, lengths)


@pytest.mark.parametrize("ops", ALL_OPS)
@pytest.mark.parametrize("dtype", FLOAT_TYPES)
def test_backprop_reduce_last(ops, dtype):
    dY = ops.asarray2f([[1.0, 3.0], [2.0, 4.0]], dtype=dtype)
    lasts = ops.asarray1i([2, 4])
    dX = ops.backprop_reduce_last(dY, lasts)
    ops.xp.testing.assert_allclose(
        dX, [[0.0, 0.0], [0.0, 0.0], [1.0, 3.0], [0.0, 0.0], [2.0, 4.0]]
    )


@pytest.mark.parametrize("ops", ALL_OPS)
@pytest.mark.parametrize("dtype", FLOAT_TYPES)
def test_reduce_max_sm(ops, dtype):
    X = ops.xp.zeros((6, 3), dtype=dtype)
    X += ops.xp.random.uniform(-1, 1, X.shape)
    lengths = ops.xp.array([2, 2, 2], dtype="i")
    maxes, which = ops.reduce_max(X, lengths)
    assert maxes.dtype == dtype
    assert ops.xp.all(which >= 0)
    assert ops.xp.all(which < X.shape[0])

    start = 0
    for i, length in enumerate(lengths):
        truth = X[start : start + length].max(axis=0)
        ops.xp.testing.assert_allclose(maxes[i], truth)
        start += length


@pytest.mark.parametrize("ops", ALL_OPS)
@pytest.mark.parametrize("dtype", FLOAT_TYPES)
def test_reduce_max(ops, dtype):
    m = ops.xp.zeros((19, 5), dtype=dtype)
    m += ops.xp.random.uniform(-1, 1, m.shape)
    lengths = ops.xp.array([5, 5, 3, 6], dtype="i")
    # m[4, 0] = 1
    # m[0, 1] = 2
    # m[1, 3] = 3
    maxes, which = ops.reduce_max(m, lengths)
    assert maxes.dtype == dtype
    assert ops.xp.all(which >= 0)
    assert ops.xp.all(which < m.shape[0])

    start = 0
    for i, length in enumerate(lengths):
        truth = m[start : start + length].max(axis=0)
        ops.xp.testing.assert_allclose(maxes[i], truth)
        start += length

    with pytest.raises(IndexError):
        ops.reduce_max(m, ops.xp.array([5, 5, 5, 5], dtype="i"))

    with pytest.raises(ValueError):
        ops.reduce_max(m, ops.xp.array([-1, 10, 5, 5], dtype="i"))

    with pytest.raises(ValueError):
        ops.reduce_max(m, ops.xp.array([5, 5, 0, 3, 6], dtype="i"))


@pytest.mark.parametrize("ops", ALL_OPS)
@pytest.mark.parametrize("dtype", FLOAT_TYPES)
def test_backprop_reduce_max(ops, dtype):
    dX = ops.backprop_reduce_max(
        ops.xp.arange(1, 7, dtype=dtype).reshape(2, 3),
        ops.xp.array([[2, 1, 0], [1, 0, 1]]).astype("int32"),
        ops.xp.array([3, 2], dtype="int32"),
    )
    assert dX.dtype == dtype
    ops.xp.testing.assert_allclose(
        dX,
        [
            [0.0, 0.0, 3.0],
            [0.0, 2.0, 0.0],
            [1.0, 0.0, 0.0],
            [0.0, 5.0, 0.0],
            [4.0, 0.0, 6.0],
        ],
    )

    with pytest.raises(IndexError):
        ops.backprop_reduce_max(
            ops.xp.arange(1, 7, dtype="f").reshape(2, 3),
            ops.xp.array([[2, 3, 0], [1, 0, 1]]).astype("int32"),
            ops.xp.array([3, 2], dtype="int32"),
        )

    with pytest.raises(ValueError):
        ops.backprop_reduce_max(
            ops.xp.arange(1, 7, dtype=dtype).reshape(2, 3),
            ops.xp.array([[2, 1, 0], [1, 0, 1]]).astype("int32"),
            ops.xp.array([-3, 2], dtype="int32"),
        )

    with pytest.raises(ValueError):
        ops.backprop_reduce_max(
            ops.xp.arange(1, 7, dtype=dtype).reshape(2, 3),
            ops.xp.array([[2, 1, 0], [1, 0, 1], [1, 0, 1]]).astype("int32"),
            ops.xp.array([3, 0, 2], dtype="int32"),
        )


@pytest.mark.parametrize("ops", ALL_OPS)
@pytest.mark.parametrize("dtype", FLOAT_TYPES)
def test_reduce_mean(ops, dtype):
    X = ops.asarray2f(
        [[1.0, 2.0], [3.0, 4.0], [5.0, 6.0], [1.0, 2.0], [3.0, 4.0]], dtype=dtype
    )
    lengths = ops.asarray1i([3, 2])
    ops.xp.testing.assert_allclose(
        ops.reduce_mean(X, lengths), [[3.0, 4.0], [2.0, 3.0]]
    )

    # Zero-length array
    lengths = ops.asarray1i([3, 0, 2])
    ops.xp.testing.assert_allclose(
        ops.reduce_mean(X, lengths), [[3.0, 4.0], [0.0, 0.0], [2.0, 3.0]]
    )

    # Zero-length array last.
    X = ops.asarray2f([[1.0, 2.0], [3.0, 4.0], [5.0, 6.0]], dtype=dtype)
    lengths = ops.asarray1i([3, 0])
    ops.xp.testing.assert_allclose(
        ops.reduce_mean(X, lengths), [[3.0, 4.0], [0.0, 0.0]]
    )

    with pytest.raises(IndexError):
        ops.reduce_mean(X, ops.xp.array([3, 3], dtype="i"))

    with pytest.raises(ValueError):
        ops.reduce_mean(X, ops.xp.array([-1, 5], dtype="i"))


@pytest.mark.parametrize("ops", ALL_OPS)
@pytest.mark.parametrize("dtype", FLOAT_TYPES)
def test_backprop_reduce_mean(ops, dtype):
    dX = ops.backprop_reduce_mean(
        ops.xp.arange(1, 7, dtype=dtype).reshape(2, 3),
        ops.xp.array([4, 2], dtype="int32"),
    )
    assert dX.dtype == dtype
    ops.xp.testing.assert_allclose(
        dX,
        [
            [0.25, 0.5, 0.75],
            [0.25, 0.5, 0.75],
            [0.25, 0.5, 0.75],
            [0.25, 0.5, 0.75],
            [2.0, 2.5, 3.0],
            [2.0, 2.5, 3.0],
        ],
    )

    with pytest.raises(ValueError, match=r"lengths must be"):
        ops.backprop_reduce_mean(
            ops.xp.arange(1, 7, dtype=dtype).reshape(2, 3),
            ops.xp.array([-1, 2], dtype="int32"),
        )


@pytest.mark.parametrize("ops", ALL_OPS)
@settings(max_examples=MAX_EXAMPLES, deadline=None)
@given(X=strategies.arrays_BI())
def test_mish(ops, X):
    X = ops.asarray(X)
    Y = ops.mish(X)
    assert Y.shape == X.shape
    assert not ops.xp.isnan(Y).any()


@pytest.mark.parametrize("ops", XP_OPS)
@pytest.mark.parametrize("dtype", FLOAT_TYPES)
@pytest.mark.parametrize(
    "op",
    [
        "backprop_clipped_linear",
        "backprop_dish",
        "backprop_gelu",
        "backprop_gelu_approx",
        "backprop_hard_sigmoid",
        "backprop_hard_swish",
        "backprop_hard_swish_mobilenet",
        "backprop_hard_tanh",
        "backprop_mish",
        "backprop_relu",
        "backprop_relu_k",
        "backprop_softmax",
        "backprop_swish",
    ],
)
def test_eltwise_backprop_rejects_incorrect_shapes(ops, dtype, op):
    backprop = getattr(ops, op)
    positional_args = [
        p
        for p in inspect.signature(backprop).parameters.values()
        if p.default == inspect.Parameter.empty
    ]
    if len(positional_args) == 3:
        with pytest.raises(ValueError):
            backprop(
                ops.xp.zeros(10, dtype=dtype),
                ops.xp.zeros(5, dtype=dtype),
                ops.xp.zeros(10, dtype=dtype),
            )
        with pytest.raises(ValueError):
            backprop(
                ops.xp.zeros(10, dtype=dtype),
                ops.xp.zeros(10, dtype=dtype),
                ops.xp.zeros(5, dtype=dtype),
            )
    else:
        with pytest.raises(ValueError):
            backprop(
                ops.xp.arange(-10, 10, dtype=dtype),
                ops.xp.arange(5, -5, -1, dtype=dtype),
            )


@pytest.mark.parametrize("ops", ALL_OPS)
@settings(max_examples=MAX_EXAMPLES, deadline=None)
@given(X=strategies.arrays_BI())
def test_relu_k(ops, X):
    X = ops.asarray(X)
    Y = ops.relu_k(X)
    assert Y.shape == X.shape
    assert not ops.xp.isnan(Y).any()
    assert (Y >= 0).sum() == Y.size
    assert (Y <= 6.0).sum() == Y.size


@pytest.mark.parametrize("ops", ALL_OPS)
@settings(max_examples=MAX_EXAMPLES, deadline=None)
@given(X=strategies.arrays_BI())
def test_swish(ops, X):
    X = ops.asarray(X)
    Y = ops.swish(X)
    assert Y.shape == X.shape
    assert not ops.xp.isnan(Y).any()


@pytest.mark.parametrize("ops", ALL_OPS)
@settings(max_examples=MAX_EXAMPLES, deadline=None)
@given(X=strategies.arrays_BI())
def test_hard_sigmoid(ops, X):
    X = ops.asarray(X)
    Y = ops.hard_sigmoid(X)
    assert Y.shape == X.shape
    assert not ops.xp.isnan(Y).any()
    assert (Y >= 0).sum() == Y.size
    assert (Y <= 1.0).sum() == Y.size


@pytest.mark.parametrize("ops", ALL_OPS)
@settings(max_examples=MAX_EXAMPLES, deadline=None)
@given(X=strategies.arrays_BI())
def test_hard_tanh(ops, X):
    X = ops.asarray(X)
    Y = ops.hard_tanh(X)
    assert Y.shape == X.shape
    assert not ops.xp.isnan(Y).any()
    assert (Y >= -1.0).sum() == Y.size
    assert (Y <= 1.0).sum() == Y.size


@pytest.mark.parametrize("ops", ALL_OPS)
@settings(max_examples=MAX_EXAMPLES, deadline=None)
@given(X=strategies.arrays_BI())
def test_hard_swish(ops, X):
    X = ops.asarray(X)
    Y = ops.hard_swish(X)
    assert Y.shape == X.shape
    assert not ops.xp.isnan(Y).any()


@pytest.mark.parametrize("ops", ALL_OPS)
@settings(max_examples=MAX_EXAMPLES, deadline=None)
@given(X=strategies.arrays_BI())
def test_hard_swish_mobilenet(ops, X):
    X = ops.asarray(X)
    Y = ops.hard_swish_mobilenet(X)
    assert Y.shape == X.shape
    assert not ops.xp.isnan(Y).any()


@pytest.mark.parametrize("ops", ALL_OPS)
@settings(max_examples=MAX_EXAMPLES, deadline=None)
@given(X=strategies.arrays_BI())
def test_gelu_approx(ops, X):
    X = ops.asarray(X)
    Y = ops.gelu_approx(X)
    assert Y.shape == X.shape
    assert not ops.xp.isnan(Y).any()


@pytest.mark.parametrize("ops", ALL_OPS)
@settings(max_examples=MAX_EXAMPLES, deadline=None)
@given(X=strategies.arrays_BI())
def test_dish(ops, X):
    X = ops.asarray(X)
    Y = ops.dish(X)
    assert Y.shape == X.shape
    assert not ops.xp.isnan(Y).any()


@pytest.mark.parametrize("ops", ALL_OPS)
@settings(max_examples=MAX_EXAMPLES, deadline=None)
@given(X=strategies.arrays_BI())
def test_gelu(ops, X):
    X = ops.asarray(X)
    Y = ops.gelu(X)
    assert Y.shape == X.shape
    assert not ops.xp.isnan(Y).any()


@pytest.mark.parametrize("ops", ALL_OPS)
@settings(max_examples=MAX_EXAMPLES, deadline=None)
@given(X=strategies.arrays_BI())
def test_backprop_mish(ops, X):
    X = ops.asarray(X)
    # Test zero gradients result in 0 dX
    zeros = ops.alloc(X.shape)
    dX = ops.backprop_mish(zeros, X)
    assert dX.shape == X.shape
    assert (dX == 0).all()


def get_lstm_args(depth, dirs, nO, batch_size, nI, draw=None):

    if dirs == 1:
        n_params = (nO * 4) * nI + nO * 4 + nO * 4 * nO + nO * 4
        for _ in range(1, depth):
            n_params += nO * 4 * nO + nO * 4 + nO * 4 * nO + nO * 4
    else:
        n_params = (nO * 2) * nI + nO * 2 + nO * 2 * (nO // 2) + nO * 2
        for _ in range(1, depth):
            n_params += nO * 2 * nO + nO * 2 + nO * 2 * (nO // 2) + nO * 2
        n_params *= 2
    lstm = LSTM(nO, nI, depth=depth, bi=dirs >= 2).initialize()
    assert lstm.get_param("LSTM").size == n_params
    if draw:
        params = draw(ndarrays_of_shape(n_params))
        # For some reason this is crashing hypothesis?
        # size_at_t = draw(ndarrays_of_shape(shape=(batch_size,), lo=1, dtype="int32"))
        size_at_t = numpy.ones(shape=(batch_size,), dtype="int32")
        X = draw(ndarrays_of_shape((int(size_at_t.sum()), nI)))
    else:
        params = numpy.ones((n_params,), dtype="f")
        size_at_t = numpy.ones(shape=(batch_size,), dtype="int32")
        X = numpy.zeros(((int(size_at_t.sum()), nI)))
    H0 = numpy.zeros((depth, dirs, nO // dirs))
    C0 = numpy.zeros((depth, dirs, nO // dirs))
    return (params, H0, C0, X, size_at_t)


@composite
def draw_lstm_args(draw):
    depth = draw(integers(1, 4))
    dirs = draw(integers(1, 2))
    nO = draw(integers(1, 16)) * dirs
    batch_size = draw(integers(1, 6))
    nI = draw(integers(1, 16))
    return get_lstm_args(depth, dirs, nO, batch_size, nI, draw=draw)


@pytest.mark.parametrize("ops", XP_OPS)
@pytest.mark.parametrize(
    "depth,dirs,nO,batch_size,nI",
    [
        (1, 1, 1, 1, 1),
        (1, 1, 2, 1, 1),
        (1, 1, 2, 1, 2),
        (2, 1, 1, 1, 1),
        (2, 1, 2, 2, 2),
        (1, 2, 2, 1, 1),
        (2, 2, 2, 2, 2),
    ],
)
def test_lstm_forward_training(ops, depth, dirs, nO, batch_size, nI):
    reference_ops = Ops()
    params, H0, C0, X, size_at_t = get_lstm_args(depth, dirs, nO, batch_size, nI)
    reference = reference_ops.lstm_forward_training(params, H0, C0, X, size_at_t)
    Y, fwd_state = ops.lstm_forward_training(params, H0, C0, X, size_at_t)
    assert_allclose(fwd_state[2], reference[1][2], atol=1e-4, rtol=1e-3)
    assert_allclose(fwd_state[1], reference[1][1], atol=1e-4, rtol=1e-3)
    assert_allclose(Y, reference[0], atol=1e-4, rtol=1e-3)


@pytest.mark.skipif(platform.machine() == "aarch64", reason="Flaky, skip temporarily")
@pytest.mark.parametrize("ops", XP_OPS)
@settings(max_examples=MAX_EXAMPLES, deadline=None)
@given(args=draw_lstm_args())
def test_lstm_forward_training_fuzz(ops, args):
    params, H0, C0, X, size_at_t = args
    reference_ops = Ops()
    reference = reference_ops.lstm_forward_training(params, H0, C0, X, size_at_t)
    Y, fwd_state = ops.lstm_forward_training(params, H0, C0, X, size_at_t)
    assert_allclose(fwd_state[2], reference[1][2], atol=1e-4, rtol=1e-3)
    assert_allclose(fwd_state[1], reference[1][1], atol=1e-4, rtol=1e-3)
    assert_allclose(Y, reference[0], atol=1e-4, rtol=1e-3)


def test_get_ops():
    assert isinstance(get_ops("numpy"), NumpyOps)
    assert isinstance(get_ops("cupy"), CupyOps)
    # If Apple ops are available, "cpu" should return AppleOps or
    # NumpyOps otherwise.
    try:
        from thinc_apple_ops import AppleOps

        assert isinstance(get_ops("cpu"), AppleOps)
    except ImportError:
        assert isinstance(get_ops("cpu"), NumpyOps)
    # If BigEndian ops are available, "cpu" should return BigEndianOps or
    # NumpyOps otherwise.
    try:
        from thinc_bigendian_ops import BigEndianOps

        assert isinstance(get_ops("cpu"), BigEndianOps)
    except ImportError:
        assert isinstance(get_ops("cpu"), NumpyOps)
    with pytest.raises(ValueError):
        get_ops("blah")
    ops = Ops(numpy)
    assert ops.xp == numpy


def test_use_ops():
    class_ops = get_current_ops()
    with use_ops("numpy"):
        new_ops = get_current_ops()
        assert new_ops.name == "numpy"
    with use_ops("cupy"):
        new_ops = get_current_ops()
        assert new_ops.name == "cupy"
    new_ops = get_current_ops()
    assert class_ops.name == new_ops.name


def test_minibatch():
    fix_random_seed(0)
    ops = get_current_ops()
    items = [1, 2, 3, 4, 5, 6]
    batches = ops.minibatch(3, items)
    assert list(batches) == [[1, 2, 3], [4, 5, 6]]
    batches = ops.minibatch((i for i in (3, 2, 1)), items)
    assert list(batches) == [[1, 2, 3], [4, 5], [6]]
    batches = list(ops.minibatch(3, numpy.asarray(items)))
    assert isinstance(batches[0], numpy.ndarray)
    assert numpy.array_equal(batches[0], numpy.asarray([1, 2, 3]))
    assert numpy.array_equal(batches[1], numpy.asarray([4, 5, 6]))
    batches = list(ops.minibatch((i for i in (3, 2, 1)), items, shuffle=True))
    assert batches != [[1, 2, 3], [4, 5], [6]]
    assert len(batches[0]) == 3
    assert len(batches[1]) == 2
    assert len(batches[2]) == 1
    with pytest.raises(ValueError):
        ops.minibatch(10, (i for i in range(100)))
    with pytest.raises(ValueError):
        ops.minibatch(10, True)


def test_multibatch():
    fix_random_seed(0)
    ops = get_current_ops()
    arr1 = numpy.asarray([1, 2, 3, 4])
    arr2 = numpy.asarray([5, 6, 7, 8])
    batches = list(ops.multibatch(2, arr1, arr2))
    assert numpy.concatenate(batches).tolist() == [[1, 2], [5, 6], [3, 4], [7, 8]]
    batches = list(ops.multibatch(2, arr1, arr2, shuffle=True))
    assert len(batches) == 2
    assert len(batches[0]) == 2
    assert len(batches[1]) == 2
    batches = list(ops.multibatch(2, [1, 2, 3, 4], [5, 6, 7, 8]))
    assert batches == [[[1, 2], [5, 6]], [[3, 4], [7, 8]]]
    with pytest.raises(ValueError):
        ops.multibatch(10, (i for i in range(100)), (i for i in range(100)))
    with pytest.raises(ValueError):
        ops.multibatch(10, arr1, (i for i in range(100)), arr2)


def test_ngrams():
    ops = get_current_ops()
    arr1 = numpy.asarray([1, 2, 3, 4, 5], dtype=numpy.uint64)
    for n in range(1, 10):
        assert len(ops.ngrams(n, arr1)) == max(0, arr1.shape[0] - (n - 1))
    assert len(ops.ngrams(-1, arr1)) == 0
    assert len(ops.ngrams(arr1.shape[0] + 1, arr1)) == 0


@pytest.mark.skipif(not has_torch, reason="needs PyTorch")
@pytest.mark.skipif(torch_version < Version("1.9.0"), reason="needs PyTorch 1.9.0")
@pytest.mark.parametrize("ops", ALL_OPS)
@pytest.mark.parametrize("dtype", ["float32", "float64"])
@pytest.mark.parametrize("torch_func", TORCH_FUNCS)
@settings(max_examples=MAX_EXAMPLES, deadline=None)
@given(
    x=strategies.floats(min_value=-30, max_value=30),
    dY=strategies.floats(min_value=-1, max_value=1),
)
def test_compare_activations_to_torch(ops, dtype, x, dY, torch_func):
    import torch

    func_name, pytorch_func = torch_func
    forward = getattr(ops, func_name)
    backward = getattr(ops, "backprop_" + func_name)
    # The tolerance of isclose is set to 1e-06 instead of
    # the default 1e-08 due to the GELU
    x_thinc = ops.asarray([x], dtype=dtype)
    x_torch = xp2torch(x_thinc, requires_grad=True)
    y = pytorch_func(x_torch)
    y_thinc = forward(x_thinc)
    y.backward()
    assert x_thinc.dtype == y_thinc.dtype
    assert y_thinc is not x_thinc
    y_think_inplace = forward(x_thinc, inplace=True)
    assert y_think_inplace is x_thinc
    assert ops.xp.isclose(y_thinc, y_think_inplace, atol=1e-06)
    assert ops.xp.isclose(y_thinc, y.detach(), atol=1e-05)
    x_thinc = ops.asarray([x], dtype=dtype)
    dY_thinc = ops.asarray([dY], dtype=dtype)
    dY_thinc_inplace = dY_thinc.copy()

    s = inspect.signature(backward)
    params = {p for p in s.parameters if p in ["dY", "X", "Y"]}

    if params == {"dY", "X", "Y"}:
        dx_thinc = backward(dY_thinc, Y=y_thinc, X=x_thinc)
        assert dx_thinc.dtype == x_thinc.dtype
        assert dx_thinc is not dY_thinc
        dx_thinc_inplace = backward(
            dY=dY_thinc_inplace, Y=y_thinc, X=x_thinc, inplace=True
        )
        assert dx_thinc_inplace is dY_thinc_inplace
        assert ops.xp.isclose(dx_thinc, dx_thinc_inplace)
        assert ops.xp.isclose(x_torch.grad.item() * dY, float(dx_thinc), atol=1e-06)
    elif params == {"Y", "dY"}:
        dx_thinc = backward(dY_thinc, Y=y_thinc)
        assert dx_thinc.dtype == x_thinc.dtype
        assert ops.xp.isclose(
            dx_thinc,
            backward(dY=dY_thinc_inplace, Y=y_thinc, inplace=True),
        )
        assert ops.xp.isclose(x_torch.grad.item() * dY, float(dx_thinc), atol=1e-06)
    elif params == {"dY", "X"}:
        dx_thinc = backward(dY_thinc, X=x_thinc)
        assert dx_thinc.dtype == x_thinc.dtype
        assert ops.xp.isclose(
            dx_thinc, backward(dY=dY_thinc_inplace, X=x_thinc, inplace=True)
        )
        assert ops.xp.isclose(
            x_torch.grad.item() * dY, float(backward(dY_thinc, X=x_thinc)), atol=1e-06
        )
    else:
        raise NotImplementedError(
            f"No PyTorch comparison implemented for parameter set: {params}"
        )


@pytest.mark.parametrize("ops", ALL_OPS)
@settings(max_examples=MAX_EXAMPLES, deadline=None)
@given(x=strategies.floats(min_value=-10, max_value=10))
def test_clipped_linear(ops, x):
    x_thinc = ops.xp.asarray([x])
    assert ops.xp.isclose(ops.clipped_linear(x_thinc, max_val=6.0), ops.relu_k(x_thinc))
    assert ops.xp.isclose(
        ops.backprop_clipped_linear(ops.asarray1f([1.0]), x_thinc, max_val=6.0),
        ops.backprop_relu_k(ops.asarray1f([1.0]), x_thinc),
    )
    assert ops.xp.isclose(
        ops.clipped_linear(x_thinc, slope=0.2, offset=0.5), ops.hard_sigmoid(x_thinc)
    )
    assert ops.xp.isclose(
        ops.backprop_clipped_linear(
            ops.asarray1f([1.0]), x_thinc, slope=0.2, offset=0.5
        ),
        ops.backprop_hard_sigmoid(ops.asarray1f([1.0]), x_thinc),
    )


@pytest.mark.parametrize("ops", ALL_OPS)
@pytest.mark.parametrize("byte_order", (">", "<", "=", "|"))
@settings(max_examples=MAX_EXAMPLES, deadline=None)
@given(x=strategies.floats(min_value=-10, max_value=10))
def test_to_numpy_byteorder(ops, byte_order, x):
    x = ops.xp.asarray([x])
    y = ops.to_numpy(x, byte_order=byte_order)
    assert numpy.array_equal(ops.to_numpy(x), ops.to_numpy(y))
    if byte_order in (">", "<"):
        # hack from: https://stackoverflow.com/a/49740663
        assert y.dtype.newbyteorder("S").newbyteorder("S").byteorder == byte_order
    else:
        assert x.dtype.byteorder == y.dtype.byteorder


@pytest.mark.skipif(not has_cupy_gpu, reason="needs GPU/CuPy")
def test_custom_kernel_compilation():
    for kernel_name in KERNELS_LIST:
        compiled_kernel = KERNELS.get_function(kernel_name)
        assert compiled_kernel is not None

    assert compile_mmh() is not None<|MERGE_RESOLUTION|>--- conflicted
+++ resolved
@@ -25,11 +25,7 @@
 from thinc.util import torch2xp, xp2torch
 
 from .. import strategies
-<<<<<<< HEAD
-from ..strategies import ndarrays_of_shape
-=======
 from ..strategies import arrays_BI, ndarrays_of_shape
->>>>>>> e1f12c55
 
 MAX_EXAMPLES = 10
 
