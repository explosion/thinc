from typing import Tuple, cast

import pytest
import numpy
from hypothesis import given, settings
from hypothesis.strategies import composite, integers
from numpy.testing import assert_allclose
from packaging.version import Version
from thinc.api import NumpyOps, CupyOps, Ops, get_ops
from thinc.api import get_current_ops, use_ops
from thinc.util import has_torch, torch2xp, xp2torch, torch_version, gpu_is_available
from thinc.api import fix_random_seed
from thinc.api import LSTM
from thinc.types import Floats2d
import inspect

from .. import strategies
from ..strategies import ndarrays_of_shape


MAX_EXAMPLES = 10

VANILLA_OPS = Ops(numpy)  # type:ignore
NUMPY_OPS = NumpyOps()
BLIS_OPS = NumpyOps(use_blis=True)
CPU_OPS = [NUMPY_OPS, VANILLA_OPS]
XP_OPS = [NUMPY_OPS]
if CupyOps.xp is not None and gpu_is_available():
    XP_OPS.append(CupyOps())
ALL_OPS = XP_OPS + [VANILLA_OPS]

FLOAT_TYPES = ["float32", "float64"]


def create_pytorch_funcs():
    import torch
    import math

    def torch_relu(x):
        return torch.nn.functional.relu(x)

    def torch_relu_k(x):
        return torch.nn.functional.relu6(x)

    def torch_hard_sigmoid(x):
        return torch.clip(x * 0.2 + 0.5, 0, 1)

    def torch_hard_tanh(x):
        return torch.nn.functional.hardtanh(x)

    def torch_mish(x):
        return torch.nn.functional.mish(x)

    def torch_swish(x):
        return torch.nn.functional.silu(x)

    def torch_hard_swish(x):
        return x * torch_hard_sigmoid(x)

    def torch_hard_swish_mobilenet(x):
        return torch.nn.functional.hardswish(x)

    def torch_sigmoid(x):
        return torch.nn.functional.sigmoid(x)

    # https://github.com/huggingface/transformers/blob/master/src/transformers/activations.py#L37
    def torch_gelu_approx(x):
        return (
            0.5
            * x
            * (
                1.0
                + torch.tanh(
                    math.sqrt(2.0 / math.pi) * (x + 0.044715 * torch.pow(x, 3.0))
                )
            )
        )

    def torch_gelu(x):
        return torch.nn.functional.gelu(x)

    return [
        ("relu", torch_relu),
        ("relu_k", torch_relu_k),
        ("hard_sigmoid", torch_hard_sigmoid),
        ("hard_tanh", torch_hard_tanh),
        ("mish", torch_mish),
        ("swish", torch_swish),
        ("hard_swish", torch_hard_swish),
        ("hard_swish_mobilenet", torch_hard_swish_mobilenet),
        ("gelu_approx", torch_gelu_approx),
        ("gelu", torch_gelu),
        ("sigmoid", torch_sigmoid),
    ]


if has_torch:
    TORCH_FUNCS = create_pytorch_funcs()
else:
    TORCH_FUNCS = []


@pytest.mark.parametrize("op", [NumpyOps, CupyOps])
def test_ops_consistency(op):
    """Test that specific ops don't define any methods that are not on the
    Ops base class and that all ops methods define the exact same arguments."""
    attrs = [m for m in dir(op) if not m.startswith("_")]
    for attr in attrs:
        assert hasattr(Ops, attr)
        method = getattr(op, attr)
        if hasattr(method, "__call__"):
            sig = inspect.signature(method)
            params = [p for p in sig.parameters][1:]
            base_sig = inspect.signature(getattr(Ops, attr))
            base_params = [p for p in base_sig.parameters][1:]
            assert params == base_params, attr
            defaults = [p.default for p in sig.parameters.values()][1:]
            base_defaults = [p.default for p in base_sig.parameters.values()][1:]
            assert defaults == base_defaults, attr
            # If args are type annotated, their types should be the same
            annots = [p.annotation for p in sig.parameters.values()][1:]
            base_annots = [p.annotation for p in base_sig.parameters.values()][1:]
            for i, (p1, p2) in enumerate(zip(annots, base_annots)):
                if p1 != inspect.Parameter.empty and p2 != inspect.Parameter.empty:
                    # Need to check string value to handle TypeVars etc.
                    assert str(p1) == str(p2), attr


@pytest.mark.parametrize("ops", ALL_OPS)
def test_alloc(ops):
    float_methods = (ops.alloc1f, ops.alloc2f, ops.alloc3f, ops.alloc4f)
    for i, method in enumerate(float_methods):
        shape = (1,) * (i + 1)
        arr = method(*shape)
        assert arr.dtype == numpy.float32
        assert arr.ndim == len(shape)
        arr = ops.alloc_f(shape)
        assert arr.dtype == numpy.float32
        assert arr.ndim == len(shape)
    int_methods = (ops.alloc1i, ops.alloc2i, ops.alloc3i, ops.alloc4i)
    for i, method in enumerate(int_methods):
        shape = (1,) * (i + 1)
        arr = method(*shape)
        assert arr.dtype == numpy.int32
        assert arr.ndim == len(shape)
        arr = ops.alloc_i(shape)
        assert arr.dtype == numpy.int32
        assert arr.ndim == len(shape)
    assert ops.alloc(1).ndim == 1


@pytest.mark.parametrize("ops", XP_OPS)
def test_hash_gives_distinct_keys(ops):
    ids = ops.alloc1f(5, dtype="uint64")
    keys = ops.hash(ids, 0)
    assert keys.shape == (5, 4)
    assert keys.dtype == "uint32"
    for i in range(len(ids)):
        for j in range(keys.shape[1]):
            assert keys[i, j] != 0


@pytest.mark.parametrize("ops", XP_OPS)
def test_get_dropout_empty(ops):
    shape = (2, 2)
    drop = 0.0
    mask = ops.get_dropout_mask(shape, drop)
    if drop <= 0.0:
        assert mask[mask == 1.0].all()
    else:
        assert mask[mask != 1.0].all()


@pytest.mark.parametrize("ops", XP_OPS)
def test_get_dropout_not_empty(ops):
    shape = (200, 200)
    drop = 0.5
    mask = ops.get_dropout_mask(shape, drop)
    assert (mask > 1.0).any()
    assert (mask == 0.0).any()
    assert mask.shape == shape


@pytest.mark.parametrize("ops", CPU_OPS)
def test_seq2col_window_one_small(ops):
    seq = ops.asarray([[1.0], [3.0], [4.0], [5]], dtype="float32")
    cols = ops.seq2col(seq, 1)
    if hasattr(cols, "get"):
        cols = cols.get()
    assert_allclose(cols[0], [0.0, 1.0, 3.0])
    assert_allclose(cols[1], [1.0, 3.0, 4.0])
    assert_allclose(cols[2], [3.0, 4.0, 5.0])
    assert_allclose(cols[3], [4.0, 5.0, 0.0])


@pytest.mark.parametrize("ops", ALL_OPS)
@pytest.mark.parametrize("dtype", FLOAT_TYPES)
@settings(max_examples=MAX_EXAMPLES, deadline=None)
@given(X=strategies.arrays_BOP())
def test_maxout(ops, dtype, X):
    X = ops.asarray(X, dtype=dtype)
    expected_best = X.max(axis=-1)
    predicted_best, which = ops.maxout(X)
    assert predicted_best.dtype == dtype
    ops.xp.testing.assert_allclose(
        expected_best, predicted_best, rtol=0.001, atol=0.001
    )

    # Can't compare 'which' directly, as sort order might be different.
    # So, instead we use 'which' to extract elements from X and then
    # check the result against the expected output.
    ops.xp.testing.assert_allclose(
        ops.xp.take_along_axis(X, ops.xp.expand_dims(which, -1), axis=-1),
        ops.xp.expand_dims(expected_best, -1),
    )


@pytest.mark.parametrize("ops", ALL_OPS)
@pytest.mark.parametrize("dtype", FLOAT_TYPES)
def test_backprop_maxout(ops, dtype):
    dX = ops.backprop_maxout(
        ops.asarray2f([[1.0, 2.0], [3.0, 4.0]], dtype=dtype),
        ops.asarray2i([[1, 0], [2, 1]]),
        3,
    )
    assert dX.dtype == dtype
    ops.xp.testing.assert_allclose(
        dX,
        [[[0.0, 1.0, 0.0], [2.0, 0.0, 0.0]], [[0.0, 0.0, 3.0], [0.0, 4.0, 0.0]]],
    )

    with pytest.raises(IndexError):
        ops.backprop_maxout(
            ops.asarray2f([[1.0, 2.0], [3.0, 4.0]]), ops.asarray2i([[1, 0], [3, 1]]), 3
        )


@pytest.mark.parametrize("ops", ALL_OPS)
@settings(max_examples=MAX_EXAMPLES, deadline=None)
@given(X=strategies.arrays_BI())
def test_seq2col_window_one(ops, X):
    X = ops.asarray(X)
    base_ops = Ops()
    base_ops.xp = ops.xp
    baseX = base_ops.alloc(X.shape) + X
    target = base_ops.seq2col(base_ops.asarray(baseX), nW=1)
    predicted = ops.seq2col(X, nW=1)
    ops.xp.testing.assert_allclose(target, predicted, atol=0.001, rtol=0.001)


@pytest.mark.parametrize("ops", XP_OPS)
@pytest.mark.parametrize("dtype", FLOAT_TYPES)
def test_seq2col_lengths_all_zero(ops, dtype):
    # Empty batch
    ops.xp.testing.assert_allclose(
        ops.alloc((0, 0), dtype=dtype),
        ops.seq2col(
            ops.alloc((0, 0), dtype=dtype), 1, lengths=ops.xp.zeros((0,), dtype="int32")
        ),
    )

    ops.xp.testing.assert_allclose(
        ops.alloc((0, 0), dtype=dtype),
        ops.backprop_seq2col(
            ops.alloc((0, 0), dtype=dtype), 1, lengths=ops.xp.zeros((0,), dtype="int32")
        ),
    )

    # Zero-length sequence
    ops.xp.testing.assert_allclose(
        ops.alloc((0, 0), dtype=dtype),
        ops.seq2col(ops.alloc((0, 0), dtype=dtype), 1, lengths=ops.asarray1i([0])),
    )

    ops.xp.testing.assert_allclose(
        ops.alloc((0, 0), dtype=dtype),
        ops.backprop_seq2col(
            ops.alloc((0, 0), dtype=dtype), 1, lengths=ops.asarray1i([0])
        ),
    )

    # Multiple zero-length sequences
    ops.xp.testing.assert_allclose(
        ops.alloc((0, 0), dtype=dtype),
        ops.seq2col(ops.alloc((0, 0), dtype=dtype), 1, lengths=ops.asarray1i([0, 0])),
    )

    ops.xp.testing.assert_allclose(
        ops.alloc((0, 0), dtype=dtype),
        ops.backprop_seq2col(
            ops.alloc((0, 0), dtype=dtype), 1, lengths=ops.asarray1i([0, 0])
        ),
    )


@pytest.mark.parametrize("ops", XP_OPS)
@pytest.mark.parametrize("dtype", FLOAT_TYPES)
def test_seq2col_lengths_zero_first_last(ops, dtype):
    cols_check = ops.asarray2f(
        [
            [0, 0, 0, 1, 2, 3, 4, 5, 6],
            [1, 2, 3, 4, 5, 6, 7, 8, 9],
            [4, 5, 6, 7, 8, 9, 10, 11, 12],
            [7, 8, 9, 10, 11, 12, 13, 14, 15],
            [10, 11, 12, 13, 14, 15, 0, 0, 0],
        ],
        dtype=dtype,
    )

    grad_check = ops.asarray2f(
        [[2, 4, 6], [12, 15, 18], [21, 24, 27], [30, 33, 36], [26, 28, 30]], dtype=dtype
    )

    # Initial zero-length sequence
    ops.xp.testing.assert_allclose(
        cols_check,
        ops.seq2col(
            ops.xp.arange(1.0, 16.0, dtype=dtype).reshape(5, 3),
            1,
            lengths=ops.asarray1i([0, 5]),
        ),
    )

    ops.xp.testing.assert_allclose(
        grad_check,
        ops.backprop_seq2col(
            cols_check,
            1,
            lengths=ops.asarray1i([0, 5]),
        ),
    )

    # Final zero-length sequence.
    ops.xp.testing.assert_allclose(
        cols_check,
        ops.seq2col(
            ops.xp.arange(1.0, 16.0, dtype=dtype).reshape(5, 3),
            1,
            lengths=ops.asarray1i([5, 0]),
        ),
    )


@pytest.mark.parametrize("ops", XP_OPS)
@pytest.mark.parametrize("dtype", FLOAT_TYPES)
def test_seq2col_lengths_zero_between(ops, dtype):
    cols_check = ops.asarray2f(
        [
            [0, 0, 0, 1, 2, 3, 4, 5, 6],
            [1, 2, 3, 4, 5, 6, 7, 8, 9],
            [4, 5, 6, 7, 8, 9, 10, 11, 12],
            [7, 8, 9, 10, 11, 12, 13, 14, 15],
            [10, 11, 12, 13, 14, 15, 0, 0, 0],
            [0, 0, 0, 16, 17, 18, 19, 20, 21],
            [16, 17, 18, 19, 20, 21, 0, 0, 0],
        ],
        dtype=dtype,
    )

    grad_check = ops.asarray2f(
        [
            [2, 4, 6],
            [12, 15, 18],
            [21, 24, 27],
            [30, 33, 36],
            [26, 28, 30],
            [32, 34, 36],
            [38, 40, 42],
        ],
        dtype=dtype,
    )

    # Zero-length between.
    ops.xp.testing.assert_allclose(
        cols_check,
        ops.seq2col(
            ops.xp.arange(1.0, 22.0, dtype=dtype).reshape(7, 3),
            1,
            lengths=ops.asarray1i([5, 0, 2]),
        ),
    )

    ops.xp.testing.assert_allclose(
        grad_check,
        ops.backprop_seq2col(
            cols_check,
            1,
            lengths=ops.asarray1i([5, 0, 2]),
        ),
    )

    # Zero-length between twice.
    ops.xp.testing.assert_allclose(
        cols_check,
        ops.seq2col(
            ops.xp.arange(1.0, 22.0, dtype=dtype).reshape(7, 3),
            1,
            lengths=ops.asarray1i([5, 0, 0, 2]),
        ),
    )

    ops.xp.testing.assert_allclose(
        grad_check,
        ops.backprop_seq2col(
            cols_check,
            1,
            lengths=ops.asarray1i([5, 0, 0, 2]),
        ),
    )


@pytest.mark.parametrize("ops", XP_OPS)
@pytest.mark.parametrize("dtype", FLOAT_TYPES)
def test_seq2col_window_one_lengths(ops, dtype):
    X = ops.xp.arange(1.0, 16.0, dtype=dtype).reshape(5, 3)
    lengths = ops.asarray1i([1, 3, 1])
    cols = ops.seq2col(X, 1, lengths=lengths)
    ops.xp.testing.assert_allclose(
        ops.asarray2f(
            [
                [0, 0, 0, 1, 2, 3, 0, 0, 0],
                [0, 0, 0, 4, 5, 6, 7, 8, 9],
                [4, 5, 6, 7, 8, 9, 10, 11, 12],
                [7, 8, 9, 10, 11, 12, 0, 0, 0],
                [0, 0, 0, 13, 14, 15, 0, 0, 0],
            ],
            dtype=dtype,
        ),
        cols,
    )


@pytest.mark.parametrize("ops", XP_OPS)
@pytest.mark.parametrize("dtype", FLOAT_TYPES)
def test_seq2col_window_two_lengths(ops, dtype):
    X = ops.xp.arange(1.0, 16.0, dtype=dtype).reshape(5, 3)
    lengths = ops.asarray1i([1, 3, 1])
    cols = ops.seq2col(X, 2, lengths=lengths)
    ops.xp.testing.assert_allclose(
        ops.asarray2f(
            [
                [0, 0, 0, 0, 0, 0, 1, 2, 3, 0, 0, 0, 0, 0, 0],
                [0, 0, 0, 0, 0, 0, 4, 5, 6, 7, 8, 9, 10, 11, 12],
                [0, 0, 0, 4, 5, 6, 7, 8, 9, 10, 11, 12, 0, 0, 0],
                [4, 5, 6, 7, 8, 9, 10, 11, 12, 0, 0, 0, 0, 0, 0],
                [0, 0, 0, 0, 0, 0, 13, 14, 15, 0, 0, 0, 0, 0, 0],
            ],
            dtype=dtype,
        ),
        cols,
    )


@pytest.mark.parametrize("ops", XP_OPS)
@pytest.mark.parametrize("dtype", FLOAT_TYPES)
def test_backprop_seq2col_window_one_small(ops, dtype):
    cols = ops.asarray(
        [[0.0, 0.0, 0.0], [-1.0, 0.0, 1.0], [2.0, 0.0, 0.0]], dtype=dtype
    )
    expected = [[-1.0], [2.0], [1.0]]
    seq = ops.backprop_seq2col(cols, 1)
    if not isinstance(seq, numpy.ndarray):
        seq = seq.get()
    assert_allclose(seq, expected, atol=0.001, rtol=0.001)


@pytest.mark.parametrize("ops", ALL_OPS)
@pytest.mark.parametrize("dtype", FLOAT_TYPES)
@settings(max_examples=MAX_EXAMPLES, deadline=None)
@given(X=strategies.arrays_BI())
def test_backprop_seq2col_window_one(ops, dtype, X):
    if X.shape[1] % 3:
        return None
    X = ops.asarray(X, dtype=dtype)
    if ops.xp.abs(X).max() >= 30:
        return None
    base_ops = Ops()
    base_ops.xp = ops.xp
    target = base_ops.backprop_seq2col(X, nW=1)
    predicted = ops.backprop_seq2col(X, nW=1)
    for row in range(target.shape[0]):
        diff = target[row].sum() - predicted[row].sum()
        if diff < -0.1 or diff > 0.1:
            print(row, diff)
            print(target[row])
            print(predicted[row])
    ops.xp.testing.assert_allclose(target, predicted, atol=0.001, rtol=0.001)


@pytest.mark.parametrize("ops", XP_OPS)
@pytest.mark.parametrize("dtype", FLOAT_TYPES)
def test_backprop_seq2col_window_one_lengths(ops, dtype):
    d_y = ops.xp.arange(0.1, 4.6, step=0.1, dtype=dtype).reshape(5, 9)
    lengths = ops.asarray1i([1, 3, 1])
    d_seqs = ops.backprop_seq2col(d_y, 1, lengths=lengths)

    ops.xp.testing.assert_allclose(
        ops.asarray2f(
            [
                [0.4, 0.5, 0.6],
                [3.2, 3.4, 3.6],
                [6.6, 6.9, 7.2],
                [5.6, 5.8, 6.0],
                [4.0, 4.1, 4.2],
            ],
            dtype=dtype,
        ),
        d_seqs,
        atol=1e-6,
    )


@pytest.mark.parametrize("ops", XP_OPS)
@pytest.mark.parametrize("dtype", FLOAT_TYPES)
def test_seq2col_window_two(ops, dtype):
    seq = ops.asarray([[1.0], [2.0], [3.0], [4]], dtype=dtype)
    cols = ops.seq2col(seq, 2)
    if not isinstance(cols, numpy.ndarray):
        cols = cols.get()
    assert_allclose(cols[0], [0.0, 0.0, 1.0, 2.0, 3.0])
    assert_allclose(cols[1], [0.0, 1.0, 2.0, 3.0, 4.0])
    assert_allclose(cols[2], [1.0, 2.0, 3.0, 4.0, 0.0])
    assert_allclose(cols[3], [2.0, 3.0, 4.0, 0.0, 0.0])


@pytest.mark.parametrize("ops", XP_OPS)
@pytest.mark.parametrize("dtype", FLOAT_TYPES)
def test_backprop_seq2col_window_two_lengths(ops, dtype):
    d_y = ops.xp.arange(0.1, 7.6, step=0.1, dtype=dtype).reshape(5, 15)
    lengths = ops.asarray1i([1, 3, 1])
    d_seqs = ops.backprop_seq2col(d_y, 2, lengths=lengths)

    ops.xp.testing.assert_allclose(
        ops.asarray2f(
            [
                [0.7, 0.8, 0.9],
                [10.2, 10.5, 10.8],
                [11.1, 11.4, 11.7],
                [12.0, 12.3, 12.6],
                [6.7, 6.8, 6.9],
            ],
            dtype=dtype,
        ),
        d_seqs,
    )


@pytest.mark.parametrize("ops", XP_OPS)
@pytest.mark.parametrize("dtype", FLOAT_TYPES)
def test_backprop_seq2col_window_two(ops, dtype):
    cols = ops.asarray(
        [
            [0.0, 0.0, 1.0, 2.0, 3.0],
            [0.0, 1.0, 2.0, 3.0, 4.0],
            [1.0, 2.0, 3.0, 4.0, 0.0],
            [2.0, 3.0, 4.0, 0.0, 0.0],
        ],
        dtype=dtype,
    )
    # We're summing the values that each row
    # was used as a feature. So row 0 had a
    # gradient of 1 in row 0, 1 in row 2, and
    # 1 in row 3.
    expected = ops.asarray(
        [
            [1 + 1 + 1.0 + 0.0],
            [2.0 + 2.0 + 2.0 + 2.0],
            [3.0 + 3.0 + 3.0 + 3.0],
            [0.0 + 4.0 + 4.0 + 4.0],
        ],
        dtype=dtype,
    )
    seq = ops.backprop_seq2col(cols, 2)
    ops.xp.testing.assert_allclose(seq, expected, atol=0.001, rtol=0.001)


@pytest.mark.skipif(
    CupyOps.xp is None or not gpu_is_available(), reason="needs GPU/CuPy"
)
@pytest.mark.parametrize("nW", [1, 2])
def test_large_seq2col_gpu_against_cpu(nW):
    cupy_ops = CupyOps()
    numpy_ops = NumpyOps()

    # Use array with a large enough batch to require multiple
    # CUDA grids.
    batch_size = 128 * 128 * 2  # threads per block * blocks * 2
    X = numpy_ops.xp.random.randn(batch_size * 2).astype("float32").reshape(-1, 2)
    X_gpu = cupy_ops.asarray2f(X)

    # Use somewhat interesting sequence lengths.
    lengths = numpy_ops.asarray1i([1, 4, 2, 1] * (batch_size // 8))
    lengths_gpu = cupy_ops.asarray1i(lengths)

    cols = numpy_ops.seq2col(X, nW=nW, lengths=lengths)
    cols_gpu = cupy_ops.seq2col(X_gpu, nW=nW, lengths=lengths_gpu)

    assert_allclose(cols, cols_gpu.get())


@pytest.mark.skipif(
    CupyOps.xp is None or not gpu_is_available(), reason="needs GPU/CuPy"
)
@pytest.mark.parametrize("nW", [1, 2])
def test_large_backprop_seq2col_gpu_against_cpu(nW):
    cupy_ops = CupyOps()
    numpy_ops = NumpyOps()

    # Use array with a large enough batch to require multiple
    # CUDA grids.
    batch_size = 128 * 128 * 2  # threads per block * blocks * 2
    nF = 2 * nW + 1
    d_cols = (
        numpy_ops.xp.random.randn(batch_size * nF).astype("float32").reshape(-1, nF)
    )
    d_cols_gpu = cupy_ops.asarray2f(d_cols)

    # Use somewhat interesting sequence lengths.
    lengths = numpy_ops.asarray1i([1, 4, 2, 1] * (batch_size // 8))
    lengths_gpu = cupy_ops.asarray1i(lengths)

    d_seqs = numpy_ops.backprop_seq2col(d_cols, nW=nW, lengths=lengths)
    d_seqs_gpu = cupy_ops.backprop_seq2col(d_cols_gpu, nW=nW, lengths=lengths_gpu)

    assert_allclose(d_seqs, d_seqs_gpu.get())


@pytest.mark.parametrize("ops", ALL_OPS)
@pytest.mark.parametrize("dtype", FLOAT_TYPES)
@settings(max_examples=MAX_EXAMPLES, deadline=None)
@given(X=strategies.arrays_BI())
def test_backprop_reduce_sum(ops, dtype, X):
    X = ops.asarray(X, dtype=dtype)
    if ops.xp.abs(X).max() >= 5:
        return None
    lengths = ops.asarray([3] * len(X), dtype="i")
    out = ops.backprop_reduce_sum(X, lengths)
    assert out.dtype == dtype
    assert out.shape == (sum(lengths), X.shape[1])
    start = 0
    for i, length in enumerate(lengths):
        ops.xp.testing.assert_allclose(
            out[start : start + length].sum(axis=0), X[i] * length, rtol=0.01, atol=0.01
        )
        start += length


@pytest.mark.parametrize("ops", ALL_OPS)
@settings(max_examples=MAX_EXAMPLES, deadline=None)
@given(X=strategies.arrays_BI())
def test_softmax_sums_to_one(ops, X):
    y = ops.softmax(ops.asarray(X))
    for row in y:
        assert 0.99999 <= row.sum() <= 1.0001


@pytest.mark.parametrize("ops", ALL_OPS)
@settings(max_examples=MAX_EXAMPLES, deadline=None)
@given(X=strategies.arrays_BI())
def test_softmax_works_inplace(ops, X):
    X = ops.asarray(X)
    X = ops.softmax(X, inplace=True)
    for row in X:
        assert 0.99999 <= row.sum() <= 1.00001


def torch_softmax_with_temperature(
    X: Floats2d, dY: Floats2d, temperature: float
) -> Tuple[Floats2d, Floats2d]:
    import torch

    Xt = xp2torch(X, requires_grad=True)
    dYt = xp2torch(dY)

    Xt_temp = Xt / temperature

    Yt = torch.nn.functional.softmax(Xt_temp, dim=-1)
    Yt.backward(dYt)

    return cast(Floats2d, torch2xp(Yt)), cast(Floats2d, torch2xp(Xt.grad))


@pytest.mark.skipif(not has_torch, reason="needs PyTorch")
@pytest.mark.parametrize("ops", ALL_OPS)
@pytest.mark.parametrize("temperature", [0.5, 1.0, 2.0])
def test_softmax_temperature(ops, temperature):
    X = ops.xp.arange(-10, 10, 0.2, dtype="f").reshape(10, 10)
    dY = ops.xp.eye(10, dtype="f")

    Y = ops.softmax(X, temperature=temperature)
    dX = ops.backprop_softmax(Y, dY, temperature=temperature)

    Yt, dXt = torch_softmax_with_temperature(X, dY, temperature)

    ops.xp.testing.assert_allclose(Y, Yt, atol=1e-6)
    ops.xp.testing.assert_allclose(dX, dXt, atol=1e-6)


@pytest.mark.parametrize("cpu_ops", [*CPU_OPS, BLIS_OPS])
def test_gemm_computes_correctly(cpu_ops):
    W = numpy.zeros((3, 2), dtype="f")
    X = numpy.zeros((4, 2), dtype="f")
    W += numpy.random.uniform(size=W.size).reshape(W.shape)
    X += numpy.random.uniform(size=X.size).reshape(X.shape)
    Y = cpu_ops.gemm(X, W, trans2=True)
    expected = numpy.dot(X, W.T)
    assert_allclose(expected, Y, atol=1e-4, rtol=1e-4)
    W = numpy.zeros((2, 3), dtype="f")
    X = numpy.zeros((2, 4), dtype="f")
    W += numpy.random.uniform(size=W.size).reshape(W.shape)
    X += numpy.random.uniform(size=X.size).reshape(X.shape)
    Y = cpu_ops.gemm(X, W, trans1=True)
    expected = numpy.dot(X.T, W)
    assert_allclose(expected, Y, atol=1e-4, rtol=1e-4)
    cpu_ops.gemm(X, W, trans1=True, out=Y)


@pytest.mark.parametrize("cpu_ops", [*CPU_OPS, BLIS_OPS])
def test_gemm_out_used(cpu_ops):
    a = b = numpy.zeros((2, 2), dtype="f")
    c = numpy.ones((2, 2), dtype="f")
    cpu_ops.gemm(a, b, out=c)
    assert numpy.array_equal(c, numpy.zeros((2, 2)))


@pytest.mark.parametrize("cpu_ops", CPU_OPS)
@settings(max_examples=MAX_EXAMPLES, deadline=None)
@given(X=strategies.arrays_BI())
def test_flatten_unflatten_roundtrip(cpu_ops, X):
    flat = cpu_ops.flatten([x for x in X])
    assert flat.ndim == 1
    unflat = cpu_ops.unflatten(flat, [len(x) for x in X])
    assert_allclose(X, unflat)
    flat2 = cpu_ops.flatten([x for x in X], pad=1, dtype="f")
    assert len(flat2) > len(flat)
    unflat2 = cpu_ops.unflatten(flat2, [len(x) for x in X], pad=1)
    assert_allclose(X, unflat2)


@pytest.mark.parametrize("ops", ALL_OPS)
@pytest.mark.parametrize("dtype", FLOAT_TYPES)
def test_reduce_sum(ops, dtype):
    X = ops.asarray2f(
        [[1.0, 2.0], [3.0, 4.0], [5.0, 6.0], [1.0, 2.0], [3.0, 4.0]], dtype=dtype
    )
    lengths = ops.asarray1i([3, 2])
    ops.xp.testing.assert_allclose(
        ops.reduce_sum(X, lengths), [[9.0, 12.0], [4.0, 6.0]]
    )

    # Zero-length array
    lengths = ops.asarray1i([3, 0, 2])
    ops.xp.testing.assert_allclose(
        ops.reduce_sum(X, lengths), [[9.0, 12.0], [0.0, 0.0], [4.0, 6.0]]
    )

    with pytest.raises(IndexError):
        ops.reduce_sum(X, ops.xp.array([5, 5, 5, 5], dtype="i"))

    with pytest.raises(ValueError):
        ops.reduce_sum(X, ops.xp.array([-1, 10, 5, 5], dtype="i"))


@pytest.mark.parametrize("ops", ALL_OPS)
@pytest.mark.parametrize("dtype", FLOAT_TYPES)
def test_backprop_fails_with_incorrect_length(ops, dtype):
    with pytest.raises(ValueError, match=r"lengths must be"):
        ops.backprop_reduce_sum(
            ops.xp.arange(1, 7, dtype=dtype).reshape(2, 3),
            ops.xp.array([-1, 2], dtype="int32"),
        )


@pytest.mark.parametrize("ops", ALL_OPS)
@pytest.mark.parametrize("dtype", FLOAT_TYPES)
def test_reduce_max_sm(ops, dtype):
    X = ops.xp.zeros((6, 3), dtype=dtype)
    X += ops.xp.random.uniform(-1, 1, X.shape)
    lengths = ops.xp.array([2, 2, 2], dtype="i")
    maxes, which = ops.reduce_max(X, lengths)
    assert maxes.dtype == dtype
    assert ops.xp.all(which >= 0)
    assert ops.xp.all(which < X.shape[0])

    start = 0
    for i, length in enumerate(lengths):
        truth = X[start : start + length].max(axis=0)
        ops.xp.testing.assert_allclose(maxes[i], truth)
        start += length


@pytest.mark.parametrize("ops", ALL_OPS)
@pytest.mark.parametrize("dtype", FLOAT_TYPES)
def test_reduce_max(ops, dtype):
    m = ops.xp.zeros((19, 5), dtype=dtype)
    m += ops.xp.random.uniform(-1, 1, m.shape)
    lengths = ops.xp.array([5, 5, 3, 6], dtype="i")
    # m[4, 0] = 1
    # m[0, 1] = 2
    # m[1, 3] = 3
    maxes, which = ops.reduce_max(m, lengths)
    assert maxes.dtype == dtype
    assert ops.xp.all(which >= 0)
    assert ops.xp.all(which < m.shape[0])

    start = 0
    for i, length in enumerate(lengths):
        truth = m[start : start + length].max(axis=0)
        ops.xp.testing.assert_allclose(maxes[i], truth)
        start += length

    with pytest.raises(IndexError):
        ops.reduce_max(m, ops.xp.array([5, 5, 5, 5], dtype="i"))

    with pytest.raises(ValueError):
        ops.reduce_max(m, ops.xp.array([-1, 10, 5, 5], dtype="i"))

    with pytest.raises(ValueError):
        ops.reduce_max(m, ops.xp.array([5, 5, 0, 3, 6], dtype="i"))


@pytest.mark.parametrize("ops", ALL_OPS)
@pytest.mark.parametrize("dtype", FLOAT_TYPES)
def test_backprop_reduce_max(ops, dtype):
    dX = ops.backprop_reduce_max(
        ops.xp.arange(1, 7, dtype=dtype).reshape(2, 3),
        ops.xp.array([[2, 1, 0], [1, 0, 1]]).astype("int32"),
        ops.xp.array([3, 2], dtype="int32"),
    )
    assert dX.dtype == dtype
    ops.xp.testing.assert_allclose(
        dX,
        [
            [0.0, 0.0, 3.0],
            [0.0, 2.0, 0.0],
            [1.0, 0.0, 0.0],
            [0.0, 5.0, 0.0],
            [4.0, 0.0, 6.0],
        ],
    )

    with pytest.raises(IndexError):
        ops.backprop_reduce_max(
            ops.xp.arange(1, 7, dtype="f").reshape(2, 3),
            ops.xp.array([[2, 3, 0], [1, 0, 1]]).astype("int32"),
            ops.xp.array([3, 2], dtype="int32"),
        )

    with pytest.raises(ValueError):
        ops.backprop_reduce_max(
            ops.xp.arange(1, 7, dtype=dtype).reshape(2, 3),
            ops.xp.array([[2, 1, 0], [1, 0, 1]]).astype("int32"),
            ops.xp.array([-3, 2], dtype="int32"),
        )

    with pytest.raises(ValueError):
        ops.backprop_reduce_max(
            ops.xp.arange(1, 7, dtype=dtype).reshape(2, 3),
            ops.xp.array([[2, 1, 0], [1, 0, 1], [1, 0, 1]]).astype("int32"),
            ops.xp.array([3, 0, 2], dtype="int32"),
        )


@pytest.mark.parametrize("ops", ALL_OPS)
@pytest.mark.parametrize("dtype", FLOAT_TYPES)
def test_reduce_mean(ops, dtype):
    X = ops.asarray2f(
        [[1.0, 2.0], [3.0, 4.0], [5.0, 6.0], [1.0, 2.0], [3.0, 4.0]], dtype=dtype
    )
    lengths = ops.asarray1i([3, 2])
    ops.xp.testing.assert_allclose(
        ops.reduce_mean(X, lengths), [[3.0, 4.0], [2.0, 3.0]]
    )

    # Zero-length array
    lengths = ops.asarray1i([3, 0, 2])
    ops.xp.testing.assert_allclose(
        ops.reduce_mean(X, lengths), [[3.0, 4.0], [0.0, 0.0], [2.0, 3.0]]
    )

    # Zero-length array last.
    X = ops.asarray2f([[1.0, 2.0], [3.0, 4.0], [5.0, 6.0]], dtype=dtype)
    lengths = ops.asarray1i([3, 0])
    ops.xp.testing.assert_allclose(
        ops.reduce_mean(X, lengths), [[3.0, 4.0], [0.0, 0.0]]
    )

    with pytest.raises(IndexError):
        ops.reduce_mean(X, ops.xp.array([3, 3], dtype="i"))

    with pytest.raises(ValueError):
        ops.reduce_mean(X, ops.xp.array([-1, 5], dtype="i"))


@pytest.mark.parametrize("ops", ALL_OPS)
@pytest.mark.parametrize("dtype", FLOAT_TYPES)
def test_backprop_reduce_mean(ops, dtype):
    dX = ops.backprop_reduce_mean(
        ops.xp.arange(1, 7, dtype=dtype).reshape(2, 3),
        ops.xp.array([4, 2], dtype="int32"),
    )
    assert dX.dtype == dtype
    ops.xp.testing.assert_allclose(
        dX,
        [
            [0.25, 0.5, 0.75],
            [0.25, 0.5, 0.75],
            [0.25, 0.5, 0.75],
            [0.25, 0.5, 0.75],
            [2.0, 2.5, 3.0],
            [2.0, 2.5, 3.0],
        ],
    )

    with pytest.raises(ValueError, match=r"lengths must be"):
        ops.backprop_reduce_mean(
            ops.xp.arange(1, 7, dtype=dtype).reshape(2, 3),
            ops.xp.array([-1, 2], dtype="int32"),
        )


@pytest.mark.parametrize("ops", ALL_OPS)
@settings(max_examples=MAX_EXAMPLES, deadline=None)
@given(X=strategies.arrays_BI())
def test_mish(ops, X):
    X = ops.asarray(X)
    Y = ops.mish(X)
    assert Y.shape == X.shape
    assert not ops.xp.isnan(Y).any()


@pytest.mark.parametrize("ops", XP_OPS)
@pytest.mark.parametrize("dtype", FLOAT_TYPES)
@pytest.mark.parametrize(
    "op",
    [
        "backprop_clipped_linear",
        "backprop_gelu",
        "backprop_gelu_approx",
        "backprop_hard_sigmoid",
        "backprop_hard_swish",
        "backprop_hard_swish_mobilenet",
        "backprop_hard_tanh",
        "backprop_mish",
        "backprop_relu",
        "backprop_relu_k",
        "backprop_softmax",
        "backprop_swish",
    ],
)
def test_eltwise_backprop_rejects_incorrect_shapes(ops, dtype, op):
    backprop = getattr(ops, op)
    positional_args = [
        p
        for p in inspect.signature(backprop).parameters.values()
        if p.default == inspect.Parameter.empty
    ]
    if len(positional_args) == 3:
        with pytest.raises(ValueError):
            backprop(
                ops.xp.zeros(10, dtype=dtype),
                ops.xp.zeros(5, dtype=dtype),
                ops.xp.zeros(10, dtype=dtype),
            )
        with pytest.raises(ValueError):
            backprop(
                ops.xp.zeros(10, dtype=dtype),
                ops.xp.zeros(10, dtype=dtype),
                ops.xp.zeros(5, dtype=dtype),
            )
    else:
        with pytest.raises(ValueError):
            backprop(
                ops.xp.arange(-10, 10, dtype=dtype),
                ops.xp.arange(5, -5, -1, dtype=dtype),
            )


@pytest.mark.parametrize("ops", ALL_OPS)
@settings(max_examples=MAX_EXAMPLES, deadline=None)
@given(X=strategies.arrays_BI())
def test_relu_k(ops, X):
    X = ops.asarray(X)
    Y = ops.relu_k(X)
    assert Y.shape == X.shape
    assert not ops.xp.isnan(Y).any()
    assert (Y >= 0).sum() == Y.size
    assert (Y <= 6.0).sum() == Y.size


@pytest.mark.parametrize("ops", ALL_OPS)
@settings(max_examples=MAX_EXAMPLES, deadline=None)
@given(X=strategies.arrays_BI())
def test_swish(ops, X):
    X = ops.asarray(X)
    Y = ops.swish(X)
    assert Y.shape == X.shape
    assert not ops.xp.isnan(Y).any()


@pytest.mark.parametrize("ops", ALL_OPS)
@settings(max_examples=MAX_EXAMPLES, deadline=None)
@given(X=strategies.arrays_BI())
def test_hard_sigmoid(ops, X):
    X = ops.asarray(X)
    Y = ops.hard_sigmoid(X)
    assert Y.shape == X.shape
    assert not ops.xp.isnan(Y).any()
    assert (Y >= 0).sum() == Y.size
    assert (Y <= 1.0).sum() == Y.size


@pytest.mark.parametrize("ops", ALL_OPS)
@settings(max_examples=MAX_EXAMPLES, deadline=None)
@given(X=strategies.arrays_BI())
def test_hard_tanh(ops, X):
    X = ops.asarray(X)
    Y = ops.hard_tanh(X)
    assert Y.shape == X.shape
    assert not ops.xp.isnan(Y).any()
    assert (Y >= -1.0).sum() == Y.size
    assert (Y <= 1.0).sum() == Y.size


@pytest.mark.parametrize("ops", ALL_OPS)
@settings(max_examples=MAX_EXAMPLES, deadline=None)
@given(X=strategies.arrays_BI())
def test_hard_swish(ops, X):
    X = ops.asarray(X)
    Y = ops.hard_swish(X)
    assert Y.shape == X.shape
    assert not ops.xp.isnan(Y).any()


@pytest.mark.parametrize("ops", ALL_OPS)
@settings(max_examples=MAX_EXAMPLES, deadline=None)
@given(X=strategies.arrays_BI())
def test_hard_swish_mobilenet(ops, X):
    X = ops.asarray(X)
    Y = ops.hard_swish_mobilenet(X)
    assert Y.shape == X.shape
    assert not ops.xp.isnan(Y).any()


@pytest.mark.parametrize("ops", ALL_OPS)
@settings(max_examples=MAX_EXAMPLES, deadline=None)
@given(X=strategies.arrays_BI())
def test_gelu_approx(ops, X):
    X = ops.asarray(X)
    Y = ops.gelu_approx(X)
    assert Y.shape == X.shape
    assert not ops.xp.isnan(Y).any()


@pytest.mark.parametrize("ops", ALL_OPS)
@settings(max_examples=MAX_EXAMPLES, deadline=None)
@given(X=strategies.arrays_BI())
def test_gelu(ops, X):
    X = ops.asarray(X)
    Y = ops.gelu(X)
    assert Y.shape == X.shape
    assert not ops.xp.isnan(Y).any()


@pytest.mark.parametrize("ops", ALL_OPS)
@settings(max_examples=MAX_EXAMPLES, deadline=None)
@given(X=strategies.arrays_BI())
def test_backprop_mish(ops, X):
    X = ops.asarray(X)
    # Test zero gradients result in 0 dX
    zeros = ops.alloc(X.shape)
    dX = ops.backprop_mish(zeros, X)
    assert dX.shape == X.shape
    assert (dX == 0).all()


def get_lstm_args(depth, dirs, nO, batch_size, nI, draw=None):

    if dirs == 1:
        n_params = (nO * 4) * nI + nO * 4 + nO * 4 * nO + nO * 4
        for _ in range(1, depth):
            n_params += nO * 4 * nO + nO * 4 + nO * 4 * nO + nO * 4
    else:
        n_params = (nO * 2) * nI + nO * 2 + nO * 2 * (nO // 2) + nO * 2
        for _ in range(1, depth):
            n_params += nO * 2 * nO + nO * 2 + nO * 2 * (nO // 2) + nO * 2
        n_params *= 2
    lstm = LSTM(nO, nI, depth=depth, bi=dirs >= 2).initialize()
    assert lstm.get_param("LSTM").size == n_params
    if draw:
        params = draw(ndarrays_of_shape(n_params))
        # For some reason this is crashing hypothesis?
        # size_at_t = draw(ndarrays_of_shape(shape=(batch_size,), lo=1, dtype="int32"))
        size_at_t = numpy.ones(shape=(batch_size,), dtype="int32")
        X = draw(ndarrays_of_shape((int(size_at_t.sum()), nI)))
    else:
        params = numpy.ones((n_params,), dtype="f")
        size_at_t = numpy.ones(shape=(batch_size,), dtype="int32")
        X = numpy.zeros(((int(size_at_t.sum()), nI)))
    H0 = numpy.zeros((depth, dirs, nO // dirs))
    C0 = numpy.zeros((depth, dirs, nO // dirs))
    return (params, H0, C0, X, size_at_t)


@composite
def draw_lstm_args(draw):
    depth = draw(integers(1, 4))
    dirs = draw(integers(1, 2))
    nO = draw(integers(1, 16)) * dirs
    batch_size = draw(integers(1, 6))
    nI = draw(integers(1, 16))
    return get_lstm_args(depth, dirs, nO, batch_size, nI, draw=draw)


@pytest.mark.parametrize("ops", XP_OPS)
@pytest.mark.parametrize(
    "depth,dirs,nO,batch_size,nI",
    [
        (1, 1, 1, 1, 1),
        (1, 1, 2, 1, 1),
        (1, 1, 2, 1, 2),
        (2, 1, 1, 1, 1),
        (2, 1, 2, 2, 2),
        (1, 2, 2, 1, 1),
        (2, 2, 2, 2, 2),
    ],
)
def test_lstm_forward_training(ops, depth, dirs, nO, batch_size, nI):
    reference_ops = Ops()
    params, H0, C0, X, size_at_t = get_lstm_args(depth, dirs, nO, batch_size, nI)
    reference = reference_ops.lstm_forward_training(params, H0, C0, X, size_at_t)
    Y, fwd_state = ops.lstm_forward_training(params, H0, C0, X, size_at_t)
    assert_allclose(fwd_state[2], reference[1][2], atol=1e-4, rtol=1e-3)
    assert_allclose(fwd_state[1], reference[1][1], atol=1e-4, rtol=1e-3)
    assert_allclose(Y, reference[0], atol=1e-4, rtol=1e-3)


@pytest.mark.parametrize("ops", XP_OPS)
@settings(max_examples=MAX_EXAMPLES, deadline=None)
@given(args=draw_lstm_args())
def test_lstm_forward_training_fuzz(ops, args):
    params, H0, C0, X, size_at_t = args
    reference_ops = Ops()
    reference = reference_ops.lstm_forward_training(params, H0, C0, X, size_at_t)
    Y, fwd_state = ops.lstm_forward_training(params, H0, C0, X, size_at_t)
    assert_allclose(fwd_state[2], reference[1][2], atol=1e-4, rtol=1e-3)
    assert_allclose(fwd_state[1], reference[1][1], atol=1e-4, rtol=1e-3)
    assert_allclose(Y, reference[0], atol=1e-4, rtol=1e-3)


def test_get_ops():
    assert isinstance(get_ops("numpy"), NumpyOps)
    assert isinstance(get_ops("cupy"), CupyOps)
    # If Apple ops are available, "cpu" should return AppleOps or
    # NumpyOps otherwise.
    try:
        from thinc_apple_ops import AppleOps

        assert isinstance(get_ops("cpu"), AppleOps)
    except ImportError:
        assert isinstance(get_ops("cpu"), NumpyOps)
    # If BigEndian ops are available, "cpu" should return BigEndianOps or
    # NumpyOps otherwise.
    try:
        from thinc_bigendian_ops import BigEndianOps

        assert isinstance(get_ops("cpu"), BigEndianOps)
    except ImportError:
        assert isinstance(get_ops("cpu"), NumpyOps)
    with pytest.raises(ValueError):
        get_ops("blah")
    ops = Ops(numpy)
    assert ops.xp == numpy


def test_use_ops():
    class_ops = get_current_ops()
    with use_ops("numpy"):
        new_ops = get_current_ops()
        assert new_ops.name == "numpy"
    with use_ops("cupy"):
        new_ops = get_current_ops()
        assert new_ops.name == "cupy"
    new_ops = get_current_ops()
    assert class_ops.name == new_ops.name


def test_minibatch():
    fix_random_seed(0)
    ops = get_current_ops()
    items = [1, 2, 3, 4, 5, 6]
    batches = ops.minibatch(3, items)
    assert list(batches) == [[1, 2, 3], [4, 5, 6]]
    batches = ops.minibatch((i for i in (3, 2, 1)), items)
    assert list(batches) == [[1, 2, 3], [4, 5], [6]]
    batches = list(ops.minibatch(3, numpy.asarray(items)))
    assert isinstance(batches[0], numpy.ndarray)
    assert numpy.array_equal(batches[0], numpy.asarray([1, 2, 3]))
    assert numpy.array_equal(batches[1], numpy.asarray([4, 5, 6]))
    batches = list(ops.minibatch((i for i in (3, 2, 1)), items, shuffle=True))
    assert batches != [[1, 2, 3], [4, 5], [6]]
    assert len(batches[0]) == 3
    assert len(batches[1]) == 2
    assert len(batches[2]) == 1
    with pytest.raises(ValueError):
        ops.minibatch(10, (i for i in range(100)))
    with pytest.raises(ValueError):
        ops.minibatch(10, True)


def test_multibatch():
    fix_random_seed(0)
    ops = get_current_ops()
    arr1 = numpy.asarray([1, 2, 3, 4])
    arr2 = numpy.asarray([5, 6, 7, 8])
    batches = list(ops.multibatch(2, arr1, arr2))
    assert numpy.concatenate(batches).tolist() == [[1, 2], [5, 6], [3, 4], [7, 8]]
    batches = list(ops.multibatch(2, arr1, arr2, shuffle=True))
    assert len(batches) == 2
    assert len(batches[0]) == 2
    assert len(batches[1]) == 2
    batches = list(ops.multibatch(2, [1, 2, 3, 4], [5, 6, 7, 8]))
    assert batches == [[[1, 2], [5, 6]], [[3, 4], [7, 8]]]
    with pytest.raises(ValueError):
        ops.multibatch(10, (i for i in range(100)), (i for i in range(100)))
    with pytest.raises(ValueError):
        ops.multibatch(10, arr1, (i for i in range(100)), arr2)


def test_ngrams():
    ops = get_current_ops()
    arr1 = numpy.asarray([1, 2, 3, 4, 5], dtype=numpy.uint64)
    for n in range(1, 10):
        assert len(ops.ngrams(n, arr1)) == max(0, arr1.shape[0] - (n - 1))
    assert len(ops.ngrams(-1, arr1)) == 0
    assert len(ops.ngrams(arr1.shape[0] + 1, arr1)) == 0


@pytest.mark.skipif(not has_torch, reason="needs PyTorch")
@pytest.mark.skipif(torch_version < Version("1.9.0"), reason="needs PyTorch 1.9.0")
@pytest.mark.parametrize("ops", ALL_OPS)
@pytest.mark.parametrize("dtype", ["float32", "float64"])
@pytest.mark.parametrize("torch_func", TORCH_FUNCS)
@settings(max_examples=MAX_EXAMPLES, deadline=None)
@given(x=strategies.floats(min_value=-30, max_value=30))
def test_compare_activations_to_torch(ops, dtype, x, torch_func):
    import torch

    def cast_torch(scalar: float):
        return torch.tensor([scalar], requires_grad=True)

    func_name, pytorch_func = torch_func
    forward = getattr(ops, func_name)
    backward = getattr(ops, "backprop_" + func_name)
    # The tolerance of isclose is set to 1e-06 instead of
    # the default 1e-08 due to the GELU
    x_thinc = ops.asarray([x], dtype=dtype)
    x_torch = cast_torch(x)
    y = pytorch_func(x_torch)
    y_thinc = forward(x_thinc)
    y.backward()
    assert x_thinc.dtype == y_thinc.dtype
    assert ops.xp.isclose(y_thinc, forward(x_thinc, inplace=True), atol=1e-06)
    assert ops.xp.isclose(y_thinc, y.detach().numpy(), atol=1e-06)
    x_thinc = ops.asarray([x], dtype=dtype)
    dY_thinc = ops.asarray([1.0], dtype=dtype)
    dY_thinc_inplace = dY_thinc.copy()

    s = inspect.signature(backward)
    params = {p for p in s.parameters if p in ["dY", "X", "Y"]}

    if params == {"dY", "X", "Y"}:
        dx_thinc = backward(dY_thinc, Y=y_thinc, X=x_thinc)
        assert dx_thinc.dtype == x_thinc.dtype
        assert ops.xp.isclose(
            dx_thinc,
            backward(dY=dY_thinc_inplace, Y=y_thinc, X=x_thinc, inplace=True),
        )
        assert ops.xp.isclose(x_torch.grad.item(), float(dx_thinc), atol=1e-06)
<<<<<<< HEAD
    elif params == {"Y", "dY"}:
        dx_thinc = backward(dY_thinc, Y=y_thinc)
        assert dx_thinc.dtype == x_thinc.dtype
=======
    elif backward.__name__ == "backprop_relu":
        dx_thinc = backward(dY_thinc, Y=y_thinc)
        assert dx_thinc.dtype == dY_thinc.dtype
>>>>>>> a7916c84
        assert ops.xp.isclose(
            dx_thinc,
            backward(dY=dY_thinc_inplace, Y=y_thinc, inplace=True),
        )
        assert ops.xp.isclose(x_torch.grad.item(), float(dx_thinc), atol=1e-06)
<<<<<<< HEAD
    elif params == {"dY", "X"}:
=======
    else:
>>>>>>> a7916c84
        dx_thinc = backward(dY_thinc, X=x_thinc)
        assert dx_thinc.dtype == x_thinc.dtype
        assert ops.xp.isclose(
            dx_thinc, backward(dY=dY_thinc_inplace, X=x_thinc, inplace=True)
        )
        assert ops.xp.isclose(
            x_torch.grad.item(), float(backward(dY_thinc, X=x_thinc)), atol=1e-06
        )
    else:
        raise NotImplementedError(
            f"No PyTorch comparison implemented for parameter set: {params}"
        )


@pytest.mark.parametrize("ops", ALL_OPS)
@settings(max_examples=MAX_EXAMPLES, deadline=None)
@given(x=strategies.floats(min_value=-10, max_value=10))
def test_clipped_linear(ops, x):
    x_thinc = ops.xp.asarray([x])
    assert ops.xp.isclose(ops.clipped_linear(x_thinc, max_val=6.0), ops.relu_k(x_thinc))
    assert ops.xp.isclose(
        ops.backprop_clipped_linear(ops.asarray1f([1.0]), x_thinc, max_val=6.0),
        ops.backprop_relu_k(ops.asarray1f([1.0]), x_thinc),
    )
    assert ops.xp.isclose(
        ops.clipped_linear(x_thinc, slope=0.2, offset=0.5), ops.hard_sigmoid(x_thinc)
    )
    assert ops.xp.isclose(
        ops.backprop_clipped_linear(
            ops.asarray1f([1.0]), x_thinc, slope=0.2, offset=0.5
        ),
        ops.backprop_hard_sigmoid(ops.asarray1f([1.0]), x_thinc),
    )


@pytest.mark.parametrize("ops", ALL_OPS)
@pytest.mark.parametrize("byte_order", (">", "<", "=", "|"))
@settings(max_examples=MAX_EXAMPLES, deadline=None)
@given(x=strategies.floats(min_value=-10, max_value=10))
def test_to_numpy_byteorder(ops, byte_order, x):
    x = ops.xp.asarray([x])
    y = ops.to_numpy(x, byte_order=byte_order)
    assert numpy.array_equal(ops.to_numpy(x), ops.to_numpy(y))
    if byte_order in (">", "<"):
        # hack from: https://stackoverflow.com/a/49740663
        assert y.dtype.newbyteorder("S").newbyteorder("S").byteorder == byte_order
    else:
        assert x.dtype.byteorder == y.dtype.byteorder<|MERGE_RESOLUTION|>--- conflicted
+++ resolved
@@ -1277,25 +1277,15 @@
             backward(dY=dY_thinc_inplace, Y=y_thinc, X=x_thinc, inplace=True),
         )
         assert ops.xp.isclose(x_torch.grad.item(), float(dx_thinc), atol=1e-06)
-<<<<<<< HEAD
     elif params == {"Y", "dY"}:
         dx_thinc = backward(dY_thinc, Y=y_thinc)
         assert dx_thinc.dtype == x_thinc.dtype
-=======
-    elif backward.__name__ == "backprop_relu":
-        dx_thinc = backward(dY_thinc, Y=y_thinc)
-        assert dx_thinc.dtype == dY_thinc.dtype
->>>>>>> a7916c84
         assert ops.xp.isclose(
             dx_thinc,
             backward(dY=dY_thinc_inplace, Y=y_thinc, inplace=True),
         )
         assert ops.xp.isclose(x_torch.grad.item(), float(dx_thinc), atol=1e-06)
-<<<<<<< HEAD
     elif params == {"dY", "X"}:
-=======
-    else:
->>>>>>> a7916c84
         dx_thinc = backward(dY_thinc, X=x_thinc)
         assert dx_thinc.dtype == x_thinc.dtype
         assert ops.xp.isclose(
