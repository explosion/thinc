import pytest
import numpy
from hypothesis import given
from thinc.api import get_width, Ragged, Padded
from thinc.util import get_array_module, is_numpy_array, to_categorical
from thinc.util import is_cupy_array
from thinc.util import convert_recursive
from thinc.types import ArgsKwargs

from . import strategies

ALL_XP = [numpy]
try:
    import cupy

    ALL_XP.append(cupy)
except ImportError:
    pass


@pytest.mark.parametrize(
    "obj,width",
    [
        (numpy.zeros((1, 2, 3, 4)), 4),
        (numpy.array(1), 0),
        (numpy.array([1, 2]), 3),
        ([numpy.zeros((1, 2)), numpy.zeros((1))], 2),
        (Ragged(numpy.zeros((1, 2)), numpy.zeros(1)), 2),  # type:ignore
        (
            Padded(
                numpy.zeros((2, 1, 2)),  # type:ignore
                numpy.zeros(2),  # type:ignore
                numpy.array([1, 0]),  # type:ignore
                numpy.array([0, 1]),  # type:ignore
            ),
            2,
        ),
        ([], 0),
    ],
)
def test_get_width(obj, width):
    assert get_width(obj) == width


@pytest.mark.parametrize("obj", [1234, "foo", {"a": numpy.array(0)}])
def test_get_width_fail(obj):
    with pytest.raises(ValueError):
        get_width(obj)


@pytest.mark.parametrize("xp", ALL_XP)
def test_array_module_cpu_gpu_helpers(xp):
    error = (
        "Only numpy and cupy arrays are supported"
        ", but found <class 'int'> instead. If "
        "get_array_module module wasn't called "
        "directly, this might indicate a bug in Thinc."
    )
    with pytest.raises(ValueError, match=error):
        get_array_module(0)
    zeros = xp.zeros((1, 2))
    xp_ = get_array_module(zeros)
    assert xp_ == xp
    if xp == numpy:
        assert is_numpy_array(zeros)
        assert not is_numpy_array((1, 2))
    else:
        assert is_cupy_array(zeros)
        assert not is_cupy_array((1, 2))


@given(
    label_smoothing=strategies.floats(min_value=0.0, max_value=0.5, exclude_max=True)
)
def test_to_categorical(label_smoothing):
    # Test without n_classes
    one_hot = to_categorical(numpy.asarray([1, 2], dtype="i"))
    assert one_hot.shape == (2, 3)
    # From keras
    # https://github.com/keras-team/keras/blob/master/tests/keras/utils/np_utils_test.py
    nc = 5
    shapes = [(1,), (3,), (4, 3), (5, 4, 3), (3, 1), (3, 2, 1)]
    expected_shapes = [
        (1, nc),
        (3, nc),
        (4, 3, nc),
        (5, 4, 3, nc),
        (3, 1, nc),
        (3, 2, 1, nc),
    ]
    labels = [numpy.random.randint(0, nc, shape) for shape in shapes]
    one_hots = [to_categorical(label, nc) for label in labels]
    smooths = [
        to_categorical(label, nc, label_smoothing=label_smoothing) for label in labels
    ]
    for i in range(len(expected_shapes)):
        label = labels[i]
        one_hot = one_hots[i]
        expected_shape = expected_shapes[i]
        smooth = smooths[i]
        assert one_hot.shape == expected_shape
        assert smooth.shape == expected_shape
        assert numpy.array_equal(one_hot, one_hot.astype(bool))
        assert numpy.all(one_hot.sum(axis=-1) == 1)
        assert numpy.all(numpy.argmax(one_hot, -1).reshape(label.shape) == label)
        assert numpy.all(smooth.argmax(axis=-1) == one_hot.argmax(axis=-1))
        assert numpy.all(numpy.isclose(numpy.sum(smooth, axis=-1), 1.0))
        assert numpy.isclose(numpy.max(smooth), 1 - label_smoothing)
        assert numpy.isclose(
            numpy.min(smooth), label_smoothing / (smooth.shape[-1] - 1)
        )

    # At least one class is required without label smoothing.
    numpy.testing.assert_allclose(
        to_categorical(numpy.asarray([0, 0, 0]), 1), [[1.0], [1.0], [1.0]]
    )
    numpy.testing.assert_allclose(
        to_categorical(numpy.asarray([0, 0, 0])), [[1.0], [1.0], [1.0]]
    )
    with pytest.raises(ValueError, match=r"n_classes should be at least 1"):
        to_categorical(numpy.asarray([0, 0, 0]), 0)

    # At least two classes are required with label smoothing.
    numpy.testing.assert_allclose(
        to_categorical(numpy.asarray([0, 1, 0]), 2, label_smoothing=0.01),
        [[0.99, 0.01], [0.01, 0.99], [0.99, 0.01]],
    )
    numpy.testing.assert_allclose(
        to_categorical(numpy.asarray([0, 1, 0]), label_smoothing=0.01),
        [[0.99, 0.01], [0.01, 0.99], [0.99, 0.01]],
    )
    with pytest.raises(
        ValueError, match=r"n_classes should be greater than 1.*label smoothing.*but 1"
    ):
        to_categorical(numpy.asarray([0, 1, 0]), 1, label_smoothing=0.01),
    with pytest.raises(
        ValueError, match=r"n_classes should be greater than 1.*label smoothing.*but 1"
    ):
        to_categorical(numpy.asarray([0, 0, 0]), label_smoothing=0.01),

<<<<<<< HEAD
    with pytest.raises(
        ValueError, match=r"label_smoothing parameter"
    ):
        to_categorical(numpy.asarray([0, 1, 2, 3, 4]), label_smoothing=0.8)

    with pytest.raises(
        ValueError, match=r"label_smoothing parameter"
    ):
=======
    with pytest.raises(ValueError, match=r"label_smoothing parameter"):
        to_categorical(numpy.asarray([0, 1, 2, 3, 4]), label_smoothing=0.8)

    with pytest.raises(ValueError, match=r"label_smoothing parameter"):
>>>>>>> eda4c757
        to_categorical(numpy.asarray([0, 1, 2, 3, 4]), label_smoothing=0.88)


def test_convert_recursive():
    is_match = lambda obj: obj == "foo"
    convert_item = lambda obj: obj.upper()
    obj = {
        "a": {("b", "foo"): {"c": "foo", "d": ["foo", {"e": "foo", "f": (1, "foo")}]}}
    }
    result = convert_recursive(is_match, convert_item, obj)
    assert result["a"][("b", "FOO")]["c"] == "FOO"
    assert result["a"][("b", "FOO")]["d"] == ["FOO", {"e": "FOO", "f": (1, "FOO")}]
    obj = {"a": ArgsKwargs(("foo", [{"b": "foo"}]), {"a": ["x", "foo"]})}
    result = convert_recursive(is_match, convert_item, obj)
    assert result["a"].args == ("FOO", [{"b": "FOO"}])
    assert result["a"].kwargs == {"a": ["x", "FOO"]}<|MERGE_RESOLUTION|>--- conflicted
+++ resolved
@@ -138,21 +138,10 @@
     ):
         to_categorical(numpy.asarray([0, 0, 0]), label_smoothing=0.01),
 
-<<<<<<< HEAD
-    with pytest.raises(
-        ValueError, match=r"label_smoothing parameter"
-    ):
-        to_categorical(numpy.asarray([0, 1, 2, 3, 4]), label_smoothing=0.8)
-
-    with pytest.raises(
-        ValueError, match=r"label_smoothing parameter"
-    ):
-=======
     with pytest.raises(ValueError, match=r"label_smoothing parameter"):
         to_categorical(numpy.asarray([0, 1, 2, 3, 4]), label_smoothing=0.8)
 
     with pytest.raises(ValueError, match=r"label_smoothing parameter"):
->>>>>>> eda4c757
         to_categorical(numpy.asarray([0, 1, 2, 3, 4]), label_smoothing=0.88)
 
 
