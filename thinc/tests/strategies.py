--- conflicted
+++ resolved
@@ -1,13 +1,9 @@
 import numpy
 from hypothesis.extra.numpy import arrays
-<<<<<<< HEAD
-from thinc.api import NumpyOps, Linear
-from thinc.types import DTypes
-=======
 from hypothesis.strategies import floats, integers, just, tuples
 
 from thinc.api import Linear, NumpyOps
->>>>>>> e1f12c55
+from thinc.types import DTypes
 
 
 def get_ops():
