--- conflicted
+++ resolved
@@ -267,11 +267,7 @@
     assert cfg["pipeline"]["parser"]["model"]["tok2vec"]["width"] == 128
 
 
-<<<<<<< HEAD
-@pytest.mark.xfail
-=======
 @pytest.mark.xfail(reason="Annotated Iterable[float] type by function argument")
->>>>>>> 218b13bc
 def test_optimizer_config():
     cfg = Config().from_str(OPTIMIZER_CFG)
     result = my_registry.make_from_config(cfg)
