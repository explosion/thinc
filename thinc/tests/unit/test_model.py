--- conflicted
+++ resolved
@@ -4,13 +4,8 @@
 import threading
 import time
 from thinc.layers.affine import Affine
-<<<<<<< HEAD
-from thinc.layers import base
 from thinc.backends import NumpyOps, get_current_ops, use_device
-=======
 from thinc.model import Model
-from thinc.backends import NumpyOps
->>>>>>> 5a0bb44a
 
 
 @pytest.fixture
@@ -39,7 +34,6 @@
 
 
 def test_use_device():
-<<<<<<< HEAD
     class_ops = get_current_ops()
     dev_id = id(class_ops)
     with use_device(class_ops.device):
@@ -49,17 +43,6 @@
         new_ops = get_current_ops()
         assert id(new_ops) != dev_id
     new_ops = get_current_ops()
-=======
-    class_ops = Model.get_class_ops()
-    dev_id = id(class_ops)
-    with Model.use_device(class_ops.device):
-        new_ops = Model.get_class_ops()
-        assert id(new_ops) == dev_id
-    with Model.use_device("gpu"):
-        new_ops = Model.get_class_ops()
-        assert id(new_ops) != dev_id
-    new_ops = Model.get_class_ops()
->>>>>>> 5a0bb44a
     assert id(new_ops) == dev_id
 
 
