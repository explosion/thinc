--- conflicted
+++ resolved
@@ -3,11 +3,6 @@
 
 import numpy
 import timeit
-<<<<<<< HEAD
-from cytoolz import partition_all
-=======
-import pytest
->>>>>>> fdc3fdc3
 
 from ...neural.util import minibatch
 from ...neural.ops import NumpyOps
