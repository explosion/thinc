import pytest
import numpy
from thinc.api import categorical_crossentropy, L1_distance, cosine_distance
from thinc import registry


@pytest.mark.parametrize("shape,labels", [([4, 3], [0, 2, 2, 2])])
def test_loss(shape, labels):
    scores = numpy.zeros(shape, dtype="f")
    labels = numpy.asarray(labels, dtype="i")
    d_scores = categorical_crossentropy(scores, labels)
    assert d_scores.dtype == "float32"
    assert d_scores.shape == scores.shape


def test_L1_distance():
    vec1 = numpy.asarray([[2]])
    vec2 = numpy.asarray([[3]])
    labels = [-1, -2, -3]
    d_vecs = L1_distance(vec1, vec2, labels)
    assert len(d_vecs) == 2


def test_cosine_distance():
    vec1 = numpy.asarray([[1, 2, 3]])
    vec2 = numpy.asarray([[1, 2, 4]])
<<<<<<< HEAD
    d_vec1 = cosine_distance(vec1, vec2)
    assert d_vec1.shape == vec1.shape
=======
    loss = cosine_distance(vec1, vec2)
    assert len(loss) == 2
    vec2 = numpy.asarray([[0, 0, 0]])
    cosine_distance(vec1, vec2, ignore_zeros=True)


@pytest.mark.parametrize(
    "name,kwargs",
    [
        ("categorical_crossentropy.v0", {}),
        ("L1_distance.v0", {"margin": 0.5}),
        ("cosine_distance.v0", {"ignore_zeros": True}),
    ],
)
def test_loss_from_config(name, kwargs):
    """Test that losses are loaded and configured correctly from registry
    (as partials)."""
    cfg = {"test": {"@losses": name, **kwargs}}
    registry.make_from_config(cfg)["test"]
>>>>>>> eb518a91
<|MERGE_RESOLUTION|>--- conflicted
+++ resolved
@@ -24,14 +24,8 @@
 def test_cosine_distance():
     vec1 = numpy.asarray([[1, 2, 3]])
     vec2 = numpy.asarray([[1, 2, 4]])
-<<<<<<< HEAD
     d_vec1 = cosine_distance(vec1, vec2)
     assert d_vec1.shape == vec1.shape
-=======
-    loss = cosine_distance(vec1, vec2)
-    assert len(loss) == 2
-    vec2 = numpy.asarray([[0, 0, 0]])
-    cosine_distance(vec1, vec2, ignore_zeros=True)
 
 
 @pytest.mark.parametrize(
@@ -46,5 +40,4 @@
     """Test that losses are loaded and configured correctly from registry
     (as partials)."""
     cfg = {"test": {"@losses": name, **kwargs}}
-    registry.make_from_config(cfg)["test"]
->>>>>>> eb518a91
+    registry.make_from_config(cfg)["test"]