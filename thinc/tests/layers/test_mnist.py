--- conflicted
+++ resolved
@@ -1,12 +1,8 @@
 import pytest
 from thinc.api import Relu, Softmax, chain, clone, Adam
 from thinc.api import PyTorchWrapper, TensorFlowWrapper
-<<<<<<< HEAD
+from thinc.api import get_current_ops
 from thinc._compat import has_torch, has_tensorflow
-=======
-from thinc.api import get_current_ops
-from thinc.compat import has_torch, has_tensorflow
->>>>>>> 3eb5e52f
 
 
 @pytest.fixture(scope="module")
