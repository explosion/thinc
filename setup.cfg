--- conflicted
+++ resolved
@@ -70,11 +70,7 @@
 cuda101 =
     cupy-cuda101>=5.0.0b4
 datasets =
-<<<<<<< HEAD
-    ml_datasets>=0.1.2
-=======
     ml_datasets>=0.1.3
->>>>>>> 641a742b
 torch =
     torch>=1.0.0,<1.4.0
 tensorflow =
