--- conflicted
+++ resolved
@@ -50,13 +50,10 @@
     numpy>=1.19.0,<2.0.0
     pydantic>=1.7.4,!=1.8,!=1.8.1,<3.0.0
     packaging>=20.0
-<<<<<<< HEAD
-=======
     # Backports of modern Python features
     dataclasses>=0.6,<1.0; python_version < "3.7"
     typing_extensions>=3.7.4.1,<5.0.0; python_version < "3.8"
     contextvars>=2.4,<3; python_version < "3.7"
->>>>>>> be0562d4
     
 [options.entry_points]
 pytest_randomly.random_seeder =
