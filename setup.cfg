[metadata]
description = A refreshing functional take on deep learning, compatible with your favorite libraries
url = https://github.com/explosion/thinc
author = Explosion
author_email = contact@explosion.ai
license = MIT
long_description = file: README.md
long_description_content_type = text/markdown
classifiers =
    Development Status :: 5 - Production/Stable
    Environment :: Console
    Intended Audience :: Developers
    Intended Audience :: Science/Research
    License :: OSI Approved :: MIT License
    Operating System :: POSIX :: Linux
    Operating System :: MacOS :: MacOS X
    Operating System :: Microsoft :: Windows
    Programming Language :: Cython
    Programming Language :: Python :: 3
    Programming Language :: Python :: 3.6
    Programming Language :: Python :: 3.7
    Programming Language :: Python :: 3.8
    Programming Language :: Python :: 3.9
    Topic :: Scientific/Engineering

[options]
zip_safe = false
include_package_data = true
python_requires = >=3.6
setup_requires =
    cython>=0.25
    numpy>=1.15.0
    # We also need our Cython packages here to compile against
    cymem>=2.0.2,<2.1.0
    preshed>=3.0.2,<3.1.0
    murmurhash>=0.28.0,<1.1.0
    blis>=0.4.0,<0.8.0
install_requires =
    # Explosion-provided dependencies
    blis>=0.4.0,<0.8.0
    murmurhash>=0.28.0,<1.1.0
    cymem>=2.0.2,<2.1.0
    preshed>=3.0.2,<3.1.0
    wasabi>=0.4.0,<1.1.0
    srsly>=2.0.0,<3.0.0
    catalogue>=0.2.0,<3.0.0
    # Third-party dependencies
    setuptools
<<<<<<< HEAD
    numpy>=1.15.0
    pydantic>=1.7.0
=======
    numpy>=1.7.0
    pydantic>=1.7.1,<1.8.0
>>>>>>> 76d0a78f
    # Backports of modern Python features
    dataclasses>=0.6,<1.0; python_version < "3.7"
    typing_extensions>=3.7.4.1,<4.0.0.0; python_version < "3.8"
    contextvars>=2.4,<3; python_version < "3.7"

[options.extras_require]
cuda =
    cupy>=5.0.0b4
cuda80 =
    cupy-cuda80>=5.0.0b4
cuda90 =
    cupy-cuda90>=5.0.0b4
cuda91 =
    cupy-cuda91>=5.0.0b4
cuda92 =
    cupy-cuda92>=5.0.0b4
cuda100 =
    cupy-cuda100>=5.0.0b4
cuda101 =
    cupy-cuda101>=5.0.0b4
cuda102 =
    cupy-cuda102>=5.0.0b4
cuda110 =
    cupy-cuda110>=5.0.0b4
cuda111 =
    cupy-cuda111>=5.0.0b4
datasets =
    ml_datasets==0.2.0a0
torch =
    torch>=1.5.0
tensorflow =
    tensorflow>=2.0.0,<2.3.0
mxnet =
    mxnet>=1.5.1,<1.6.0

[bdist_wheel]
universal = false

[sdist]
formats = gztar

[flake8]
ignore = E203, E266, E501, E731, W503, E741
max-line-length = 80
select = B,C,E,F,W,T4,B9
exclude =
    thinc/__init__.py
    thinc/layers/__init__.py
    thinc/shims/__init__.py
    thinc/api.py
    thinc/types.py
    thinc/tests/mypy

[tool:pytest]
markers =
    slow

[coverage:run]
plugins = Cython.Coverage
omit =
    **/tests/*
    thinc/types.py
    thinc/backends/cupy_ops.py
    thinc/backends/_custom_kernels.py
    thinc/backends/_cupy_allocators.py
    thinc/layers/staticvectors.py

[coverage:report]
show_missing = True
exclude_lines =
    pragma: no cover
    # Don't complain about missing debug-only code:
    def __unicode__
    def __repr__
    if self\.debug
    # Don't complain if tests don't hit defensive assertion code:
    raise AssertionError
    raise NotImplementedError
    # Don't complain if non-runnable code isn't run:
    if 0:
    if __name__ == .__main__.:
    assert False

[mypy]
ignore_missing_imports = True
no_implicit_optional = True
plugins = pydantic.mypy, thinc.mypy

[mypy-thinc.tests.mypy.*]
ignore_errors = True<|MERGE_RESOLUTION|>--- conflicted
+++ resolved
@@ -46,13 +46,8 @@
     catalogue>=0.2.0,<3.0.0
     # Third-party dependencies
     setuptools
-<<<<<<< HEAD
     numpy>=1.15.0
-    pydantic>=1.7.0
-=======
-    numpy>=1.7.0
     pydantic>=1.7.1,<1.8.0
->>>>>>> 76d0a78f
     # Backports of modern Python features
     dataclasses>=0.6,<1.0; python_version < "3.7"
     typing_extensions>=3.7.4.1,<4.0.0.0; python_version < "3.8"
